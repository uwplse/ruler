name: Tests

on: [push]

env:
  RUST_BACKTRACE: full
  OPENROUTER_API_KEY: ${{ secrets.OPENROUTER }}

jobs:
  fmt:
    name: Rustfmt
    runs-on: ubuntu-latest
    steps:
      - uses: actions/checkout@v2
      - uses: actions-rs/toolchain@v1
        with:
          profile: minimal
          toolchain: 1.86
          override: true
      - run: rustup component add rustfmt

      - uses: actions-rs/cargo@v1
        with:
          command: fmt
          toolchain: 1.70
          args: --all -- --check

  clippy:
    name: Clippy
    runs-on: ubuntu-latest
    steps:
      - uses: actions/checkout@v2
      - uses: actions-rs/toolchain@v1
        with:
          profile: minimal
          toolchain: 1.86
          override: true
      - run: rustup component add clippy

      - uses: actions-rs/cargo@v1
        with:
          command: clippy
          toolchain: 1.70
          args: -- -D warnings

  unit:
    name: "Unit Tests"
    runs-on: ubuntu-latest
    env:
      SKIP_RECIPES: 1
      OPENROUTER_API_KEY: ${{ secrets.OPENROUTER }}
    steps:
      - uses: actions/checkout@main

      - name: Install Rust compiler
        uses: actions-rs/toolchain@v1
        with:
<<<<<<< HEAD
          toolchain: 1.70
=======
          toolchain: 1.86
>>>>>>> 6382fd6c
          default: true
          override: true
          components: rustfmt, clippy

      - name: "Build"
        run: cargo build --release

      - name: "Setup tests"
        run: mkdir -p out/

      - name: "Unit tests"
        run: cargo test --release<|MERGE_RESOLUTION|>--- conflicted
+++ resolved
@@ -4,7 +4,6 @@
 
 env:
   RUST_BACKTRACE: full
-  OPENROUTER_API_KEY: ${{ secrets.OPENROUTER }}
 
 jobs:
   fmt:
@@ -22,7 +21,6 @@
       - uses: actions-rs/cargo@v1
         with:
           command: fmt
-          toolchain: 1.70
           args: --all -- --check
 
   clippy:
@@ -40,7 +38,6 @@
       - uses: actions-rs/cargo@v1
         with:
           command: clippy
-          toolchain: 1.70
           args: -- -D warnings
 
   unit:
@@ -48,18 +45,13 @@
     runs-on: ubuntu-latest
     env:
       SKIP_RECIPES: 1
-      OPENROUTER_API_KEY: ${{ secrets.OPENROUTER }}
     steps:
       - uses: actions/checkout@main
 
       - name: Install Rust compiler
         uses: actions-rs/toolchain@v1
         with:
-<<<<<<< HEAD
-          toolchain: 1.70
-=======
           toolchain: 1.86
->>>>>>> 6382fd6c
           default: true
           override: true
           components: rustfmt, clippy
