--- conflicted
+++ resolved
@@ -243,11 +243,7 @@
                 node: 1000000,
             },
         );
-<<<<<<< HEAD
-        assert_eq!(rules4.len(), 3);
-=======
         assert_eq!(rules4.len(), 2);
->>>>>>> dde805fe
         all_rules.extend(rules4);
 
         let atoms5 = iter_pos(5);
