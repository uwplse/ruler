/**
 * Pos is a datatype representing the strictly positive integers in a binary way.
 * XH represents 1
 * XO and XI represent adding a new least significant digit
 * That is, (XO n) represents 2n and (XI n) represents 2n + 1
 * Example: 6 is represented as (XO (XI XH))
 * See https://coq.inria.fr/library/Coq.Numbers.BinNums.html
 */
use ruler::{enumo::Ruleset, *};

egg::define_language! {
 pub enum Pos {
    // Nat
    "Z" = Z,
    "S" = S(Id),

    // Pos
    "XH" = XH,
    "XO" = XO(Id),
    "XI" = XI(Id),

    "+" = Add([Id; 2]),
    "*" = Mul([Id; 2]),

    Var(egg::Symbol),
 }
}

impl Pos {
    fn mk_constant_id(c: usize, egraph: &mut EGraph<Self, SynthAnalysis>) -> Id {
        match c {
            0 => egraph.add(Pos::Z),
            1 => egraph.add(Pos::XH),
            c if c % 2 == 0 => {
                let pred = Self::mk_constant_id(c / 2, egraph);
                egraph.add(Pos::XO(pred))
            }
            _ => {
                let pred = Self::mk_constant_id((c - 1) / 2, egraph);
                egraph.add(Pos::XI(pred))
            }
        }
    }
}

impl SynthLanguage for Pos {
    type Constant = usize;

    fn is_rule_lifting() -> bool {
        true
    }

    fn get_lifting_rules() -> Ruleset<Self> {
        Ruleset::new(&[
            "XH ==> (S Z)",
            "(S Z) ==> XH",
            "(XO ?a) ==> (+ ?a ?a)",
            "(+ ?a ?a) ==> (XO ?a)",
            "(XI ?a) ==> (+ ?a (+ ?a (S Z)))",
            "(+ ?a (+ ?a (S Z))) ==> (XI ?a)",
        ])
    }

    fn is_allowed_op(&self) -> bool {
        matches!(
            self,
            Pos::XH | Pos::XO(_) | Pos::XI(_) | Pos::Add(_) | Pos::Mul(_) | Pos::Var(_)
        )
    }

    // No eval needed for rule lifting
    fn eval<'a, F>(&'a self, _cvec_len: usize, _get_cvec: F) -> CVec<Self>
    where
        F: FnMut(&'a Id) -> &'a CVec<Self>,
    {
        vec![]
    }

    // Nov variable initialization needed
    fn initialize_vars(_egraph: &mut EGraph<Self, SynthAnalysis>, _vars: &[String]) {}

    fn to_var(&self) -> Option<Symbol> {
        if let Pos::Var(sym) = self {
            Some(*sym)
        } else {
            None
        }
    }

    fn mk_var(sym: Symbol) -> Self {
        Pos::Var(sym)
    }

    fn is_constant(&self) -> bool {
        matches!(self, Pos::Z | Pos::XH)
    }

    fn mk_constant(c: Self::Constant, egraph: &mut EGraph<Self, SynthAnalysis>) -> Self {
        match c {
            0 => Pos::Z,
            1 => Pos::XH,
            c if c % 2 == 0 => Pos::XO(Self::mk_constant_id(c / 2, egraph)),
            _ => Pos::XI(Self::mk_constant_id((c - 1) / 2, egraph)),
        }
    }

    fn validate(_lhs: &Pattern<Self>, _rhs: &Pattern<Self>) -> ValidationResult {
        ValidationResult::Valid
    }
}

#[cfg(test)]
mod tests {
    use ruler::{
<<<<<<< HEAD
        enumo::{Ruleset, Scheduler, Workload},
        recipe_utils::run_rule_lifting,
=======
        enumo::{Filter, Metric, Ruleset, Scheduler, Workload},
        recipe_utils::{base_lang, iter_metric, run_rule_lifting},
>>>>>>> 0e9874f4
    };

    use super::*;

    fn iter_pos(n: usize) -> Workload {
        iter_metric(base_lang(), "EXPR", Metric::Atoms, n)
            .filter(Filter::Contains("VAR".parse().unwrap()))
            .plug("CONST", &Workload::new(["XH"]))
            .plug("VAR", &Workload::new(["a", "b", "c"]))
            .plug("UOP", &Workload::new(["XO", "XI"]))
            .plug("BOP", &Workload::new(["+", "*"]))
            .plug("TOP", &Workload::empty())
    }

    #[test]
    fn rule_lifting_recipe() {
        let nat_rules = [
            "(+ ?b ?a) ==> (+ ?a ?b)",
            "(* ?b ?a) ==> (* ?a ?b)",
            "(+ Z ?a) ==> ?a",
            "(* ?a Z) ==> Z",
            "(S (+ ?b ?a)) ==> (+ ?b (S ?a))",
            "(* ?a (S Z)) ==> ?a",
            "(+ ?a (S Z)) ==> (S ?a)",
            "(+ ?c (+ ?b ?a)) ==> (+ ?a (+ ?b ?c))",
            "(* (* ?c ?b) ?a) ==> (* ?b (* ?c ?a))",
            "(+ ?b (* ?b ?a)) ==> (* ?b (S ?a))",
            "(* (+ ?b ?b) ?a) ==> (* ?b (+ ?a ?a))",
            "(+ ?a ?a) ==> (* ?a (S (S Z)))",
        ];

        let prior = Ruleset::new(&nat_rules);

        let atoms3 = iter_pos(3);
        assert_eq!(atoms3.force().len(), 51);

        let limits = Limits {
            iter: 3,
            node: 1000000,
        };

        let eg_init = atoms3.to_egraph();
        // Allowed rules: run on clone, apply unions, no candidates
        let (allowed, _) = prior.partition(|eq| Pos::is_allowed_rewrite(&eq.lhs, &eq.rhs));
        let eg_allowed = Scheduler::Compress(limits).run(&eg_init, &allowed);

        // Translation rules: grow egraph, extract candidates, assert!(saturated)
        let lifting_rules = Pos::get_lifting_rules();
        let eg_denote = Scheduler::Simple(limits).run(&eg_allowed, &lifting_rules);
        let mut candidates = Ruleset::extract_candidates(&eg_allowed, &eg_denote);

        // All rules: clone/no clone doesn't matter, extract candidates
        let mut all_rules = prior;
        all_rules.extend(lifting_rules);
        let eg_final = Scheduler::Compress(limits).run(&eg_denote, &all_rules);
        candidates.extend(Ruleset::extract_candidates(&eg_denote, &eg_final));

        let rules = candidates;
        for r in rules.0.values() {
            println!("{}", r.name)
        }
    }

    #[test]
    fn rule_lifting() {
        let nat_rules = [
            "(+ ?b ?a) ==> (+ ?a ?b)",
            "(* ?b ?a) ==> (* ?a ?b)",
            "(+ Z ?a) ==> ?a",
            "(* ?a Z) ==> Z",
            "(S (+ ?b ?a)) ==> (+ ?b (S ?a))",
            "(* ?a (S Z)) ==> ?a",
            "(+ ?a (S Z)) ==> (S ?a)",
            "(+ ?c (+ ?b ?a)) ==> (+ ?a (+ ?b ?c))",
            "(* (* ?c ?b) ?a) ==> (* ?b (* ?c ?a))",
            "(+ ?b (* ?b ?a)) ==> (* ?b (S ?a))",
            "(* (+ ?b ?b) ?a) ==> (* ?b (+ ?a ?a))",
            "(+ ?a ?a) ==> (* ?a (S (S Z)))",
        ];

        let mut all_rules = Ruleset::default();
        all_rules.extend(Ruleset::new(&nat_rules));

        let atoms3 = iter_pos(3);
        assert_eq!(atoms3.force().len(), 51);

        let rules3 = run_rule_lifting(
            atoms3,
            all_rules.clone(),
            Limits {
                iter: 3,
                node: 1000000,
            },
        );
        all_rules.extend(rules3);

        let atoms4 = iter_pos(4);
        assert_eq!(atoms4.force().len(), 255);

        let rules4 = run_rule_lifting(
            atoms4,
            all_rules.clone(),
            Limits {
                iter: 3,
                node: 1000000,
            },
        );
        all_rules.extend(rules4);

        let atoms5 = iter_pos(5);
        assert_eq!(atoms5.force().len(), 1527);

        let rules4 = run_rule_lifting(
            atoms5,
            all_rules.clone(),
            Limits {
                iter: 3,
                node: 1000000,
            },
        );
        all_rules.extend(rules4);

        let expected: Ruleset<Pos> = Ruleset::new(&[
            "(+ ?b ?a) ==> (+ ?a ?b)",
            "(* ?b ?a) ==> (* ?a ?b)",
            "(+ Z ?a) ==> ?a",
            "(* ?a Z) ==> Z",
            "(S (+ ?b ?a)) ==> (+ ?b (S ?a))",
            "(* ?a (S Z)) ==> ?a",
            "(+ ?a (S Z)) ==> (S ?a)",
            "(+ ?c (+ ?b ?a)) ==> (+ ?a (+ ?b ?c))",
            "(* (* ?c ?b) ?a) ==> (* ?b (* ?c ?a))",
            "(+ ?b (* ?b ?a)) ==> (* ?b (S ?a))",
            "(* (+ ?b ?b) ?a) ==> (* ?b (+ ?a ?a))",
            "(+ ?a ?a) ==> (* ?a (S (S Z)))",
            "(XI ?a) <=> (+ (XO ?a) XH)",
            "?a <=> (* ?a XH)",
            "(XO ?a) <=> (+ ?a ?a)",
            "(+ ?a (XO ?a)) <=> (* ?a (XI XH))",
        ]);
        let (can, cannot) = all_rules.derive(DeriveType::Lhs, &expected, Limits::default());
        assert_eq!(can.len(), expected.len());
        assert_eq!(cannot.len(), 0);
    }
}<|MERGE_RESOLUTION|>--- conflicted
+++ resolved
@@ -112,13 +112,8 @@
 #[cfg(test)]
 mod tests {
     use ruler::{
-<<<<<<< HEAD
-        enumo::{Ruleset, Scheduler, Workload},
-        recipe_utils::run_rule_lifting,
-=======
         enumo::{Filter, Metric, Ruleset, Scheduler, Workload},
         recipe_utils::{base_lang, iter_metric, run_rule_lifting},
->>>>>>> 0e9874f4
     };
 
     use super::*;
