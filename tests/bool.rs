--- conflicted
+++ resolved
@@ -223,11 +223,7 @@
             "(-> ?c (-> ?b ?a)) ==> (-> ?b (-> ?c ?a))",
             "(^ ?c (^ ?b ?a)) ==> (^ ?a (^ ?c ?b))",
         ]);
-<<<<<<< HEAD
-        let (can, cannot) = all_rules.derive(expected.clone(), Limits::default());
-=======
-        let (can, cannot) = all_rules.derive(DeriveType::Lhs, &expected, Limits::default());
->>>>>>> 23c7fb87
+        let (can, cannot) = all_rules.derive(&expected, Limits::default());
         assert_eq!(can.len(), expected.len());
         assert_eq!(cannot.len(), 0);
     }
@@ -285,11 +281,7 @@
             "(-> ?c (-> ?b ?a)) ==> (-> ?b (-> ?c ?a))",
             "(^ ?c (^ ?b ?a)) ==> (^ ?a (^ ?c ?b))",
         ]);
-<<<<<<< HEAD
-        let (can, cannot) = all_rules.derive(expected.clone(), Limits::default());
-=======
-        let (can, cannot) = all_rules.derive(DeriveType::Lhs, &expected, Limits::default());
->>>>>>> 23c7fb87
+        let (can, cannot) = all_rules.derive(&expected, Limits::default());
         assert_eq!(can.len(), expected.len());
         assert_eq!(cannot.len(), 0);
     }
@@ -335,20 +327,7 @@
 
         rules.write_json_rules("bool.json");
         let baseline = Ruleset::<_>::from_file("baseline/bool.rules");
-<<<<<<< HEAD
-        rules.baseline_compare_to(baseline, "ruler1", "bool", duration, 3, 200_000);
-=======
-        rules.baseline_compare_to(
-            &baseline,
-            "ruler1",
-            "bool",
-            duration,
-            Limits {
-                iter: 3,
-                node: 200000,
-            },
-        );
->>>>>>> 23c7fb87
+        rules.baseline_compare_to(&baseline, "ruler1", "bool", duration, 3, 200_000);
     }
 
     #[test]
@@ -392,9 +371,8 @@
         );
         four.to_file("four.txt");
 
-<<<<<<< HEAD
-        let (can, cannot) = three.clone().derive(
-            four.clone(),
+        let (can, cannot) = three.derive(
+            &four,
             Limits {
                 iter: 10,
                 node: 1000000,
@@ -405,12 +383,7 @@
         assert_eq!(cannot.len(), 12);
 
         let (can_four_three, _cannot_four_three) = four.derive(
-            three.clone(),
-=======
-        let (can, cannot) = three.derive(
-            DeriveType::LhsAndRhs,
-            &four,
->>>>>>> 23c7fb87
+            &three,
             Limits {
                 iter: 10,
                 node: 1000000,
