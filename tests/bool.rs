use ruler::{enumo::Scheduler, *};
use std::ops::*;
#[path = "./recipes/bool.rs"]
pub mod bool;

egg::define_language! {
  pub enum Bool {
    "~" = Not(Id),
    "&" = And([Id; 2]),
    "|" = Or([Id; 2]),
    "^" = Xor([Id; 2]),
    "->" = Implies([Id; 2]),
    Lit(bool),
    Var(egg::Symbol),
  }
}

impl SynthLanguage for Bool {
    type Constant = bool;

    fn eval<'a, F>(&'a self, cvec_len: usize, mut get_cvec: F) -> CVec<Self>
    where
        F: FnMut(&'a Id) -> &'a CVec<Self>,
    {
        match self {
            Bool::Not(x) => map!(get_cvec, x => Some(x.not())),
            Bool::And([x, y]) => map!(get_cvec, x, y => Some(*x & *y)),
            Bool::Or([x, y]) => map!(get_cvec, x, y => Some(*x | *y)),
            Bool::Xor([x, y]) => map!(get_cvec, x, y => Some(*x ^ *y)),
            Bool::Implies([x, y]) => map!(get_cvec, x, y => Some(!(*x) | *y)),
            Bool::Lit(c) => vec![Some(*c); cvec_len],
            Bool::Var(_) => vec![],
        }
    }

    fn mk_interval<'a, F>(&'a self, mut get_interval: F) -> Interval<Self::Constant>
    where
        F: FnMut(&'a Id) -> &'a Interval<Self::Constant>,
    {
        let unwrap_interval = |interval: &Interval<Self::Constant>| {
            (
                interval
                    .low
                    .expect("Bool shouldn't have infinite intervals"),
                interval
                    .high
                    .expect("Bool shouldn't have infinite intervals"),
            )
        };
        match self {
            Bool::Lit(c) => Interval::new(Some(*c), Some(*c)),
            Bool::Var(_) => Interval::new(Some(false), Some(true)),
            Bool::Not(x) => {
                let (low, high) = unwrap_interval(get_interval(x));
                Interval::new(Some(!high), Some(!low))
            }
            Bool::And([x, y]) => {
                let (x_low, x_high) = unwrap_interval(get_interval(x));
                let (y_low, y_high) = unwrap_interval(get_interval(y));
                Interval::new(Some(x_low && y_low), Some(x_high && y_high))
            }
            Bool::Or([x, y]) => {
                let (x_low, x_high) = unwrap_interval(get_interval(x));
                let (y_low, y_high) = unwrap_interval(get_interval(y));
                Interval::new(Some(x_low || y_low), Some(x_high || y_high))
            }
            Bool::Xor([x, y]) => {
                let (x_low, x_high) = unwrap_interval(get_interval(x));
                let (y_low, y_high) = unwrap_interval(get_interval(y));
                if x_low == x_high && y_low == y_high {
                    Interval::new(Some(x_low != y_low), Some(x_low != y_low))
                } else {
                    Interval::new(Some(false), Some(true))
                }
            }
            Bool::Implies([x, y]) => {
                let (x_low, x_high) = unwrap_interval(get_interval(x));
                let (y_low, y_high) = unwrap_interval(get_interval(y));
                Interval::new(Some(!x_high || y_low), Some(!x_low || y_high))
            }
        }
    }

    fn initialize_vars(egraph: &mut EGraph<Self, SynthAnalysis>, vars: &[String]) {
        println!("initializing vars: {:?}", vars);

        let consts = vec![Some(true), Some(false)];
        let cvecs = self_product(&consts, vars.len());

        egraph.analysis.cvec_len = cvecs[0].len();

        for (i, v) in vars.iter().enumerate() {
            let id = egraph.add(Bool::Var(Symbol::from(v.clone())));
            let cvec = cvecs[i].clone();
            egraph[id].data.cvec = cvec;
        }
    }

    fn mk_var(sym: egg::Symbol) -> Self {
        Bool::Var(sym)
    }

    fn to_var(&self) -> Option<Symbol> {
        match self {
            Bool::Var(v) => Some(*v),
            _ => None,
        }
    }

    fn validate(_lhs: &Pattern<Self>, _rhs: &Pattern<Self>) -> ValidationResult {
        ValidationResult::Valid
    }

    fn is_constant(&self) -> bool {
        matches!(self, Bool::Lit(_))
    }

    fn mk_constant(c: Self::Constant, _egraph: &mut EGraph<Self, SynthAnalysis>) -> Self {
        Bool::Lit(c)
    }
}

#[cfg(test)]
mod test {
    use super::*;
    use crate::bool::bool_rules;
    use ruler::{
<<<<<<< HEAD
        enumo::{Ruleset, Workload},
        recipe_utils::run_workload,
=======
        enumo::{Filter, Metric, Ruleset, Workload},
        recipe_utils::{base_lang, iter_metric, run_workload},
>>>>>>> 0e9874f4
    };
    use std::time::Instant;

    fn iter_bool(n: usize) -> Workload {
        iter_metric(base_lang(), "EXPR", Metric::Atoms, n)
            .filter(Filter::Contains("VAR".parse().unwrap()))
            .plug("CONST", &Workload::new(["true", "false"]))
            .plug("VAR", &Workload::new(["a", "b", "c"]))
            .plug("UOP", &Workload::new(["~"]))
            .plug("BOP", &Workload::new(["&", "|", "^", "->"]))
            .plug("TOP", &Workload::empty())
    }

    #[test]
    fn dsl() {
        let mut all_rules: Ruleset<Bool> = Ruleset::default();
        let atoms3 = iter_bool(3);
        assert_eq!(atoms3.force().len(), 93);

        let scheduler = Scheduler::Compress(Limits::default());

        let egraph = scheduler.run(&atoms3.to_egraph(), &all_rules);
        let mut candidates = Ruleset::cvec_match(&egraph);
        let rules3 = candidates.minimize(all_rules.clone(), scheduler);
        all_rules.extend(rules3);

        let atoms4 = iter_bool(4);
        assert_eq!(atoms4.force().len(), 348);

        let egraph = scheduler.run(&atoms4.to_egraph(), &all_rules);
        candidates = Ruleset::cvec_match(&egraph);
        let rules4 = candidates.minimize(all_rules.clone(), scheduler);
        all_rules.extend(rules4);

        let atoms5 = iter_bool(5);
        assert_eq!(atoms5.force().len(), 4599);

        let egraph = scheduler.run(&atoms5.to_egraph(), &all_rules);
        candidates = Ruleset::cvec_match(&egraph);
        let rules5 = candidates.minimize(all_rules.clone(), scheduler);
        all_rules.extend(rules5);

        let expected: Ruleset<Bool> = Ruleset::new(&[
            "(^ ?b ?a) ==> (^ ?a ?b)",
            "(& ?b ?a) ==> (& ?a ?b)",
            "(| ?b ?a) ==> (| ?a ?b)",
            "(& ?a ?a) <=> ?a",
            "?a <=> (~ (~ ?a))",
            "?a <=> (| ?a ?a)",
            "(-> ?a ?a) ==> true",
            "(^ ?a ?a) ==> false",
            "(| ?a false) <=> ?a",
            "?a <=> (-> true ?a)",
            "?a <=> (& ?a true)",
            "?a <=> (^ false ?a)",
            "(~ ?a) <=> (-> ?a false)",
            "(~ ?a) <=> (^ ?a true)",
            "(-> ?b (~ ?a)) <=> (~ (& ?b ?a))",
            "(~ (^ ?b ?a)) ==> (^ ?b (~ ?a))",
            "(-> (~ ?b) ?a) ==> (| ?a ?b)",
            "(-> ?b (~ ?a)) ==> (^ ?a (-> ?a ?b))",
            "(| ?b ?a) ==> (-> (-> ?b ?a) ?a)",
            "(-> ?b ?a) <=> (-> (| ?a ?b) ?a)",
            "(| ?b ?a) <=> (| ?a (^ ?b ?a))",
            "(& ?b ?a) ==> (& ?b (-> ?b ?a))",
            "(| ?b (& ?b ?a)) ==> ?b",
            "(& ?a (| ?b ?a)) ==> ?a",
            "(& ?a (-> ?b ?a)) ==> ?a",
            "(-> (-> ?a ?b) ?a) ==> ?a",
            "(-> ?c (-> ?b ?a)) <=> (-> (& ?c ?b) ?a)",
            "(| ?c (| ?b ?a)) ==> (| ?a (| ?b ?c))",
            "(-> ?c (-> ?b ?a)) ==> (-> ?b (-> ?c ?a))",
            "(^ ?c (^ ?b ?a)) ==> (^ ?a (^ ?c ?b))",
        ]);
        let (can, cannot) = all_rules.derive(DeriveType::LhsAndRhs, &expected, Limits::default());
        assert_eq!(can.len(), expected.len());
        assert_eq!(cannot.len(), 0);
    }

    #[test]
    fn simple() {
        let mut all_rules = Ruleset::default();
        let atoms3 = iter_bool(3);
        assert_eq!(atoms3.force().len(), 93);

        let rules3 = run_workload(atoms3, all_rules.clone(), Limits::default(), false);
        all_rules.extend(rules3);

        let atoms4 = iter_bool(4);
        assert_eq!(atoms4.force().len(), 348);

        let rules4 = run_workload(atoms4, all_rules.clone(), Limits::default(), false);
        all_rules.extend(rules4);

        let atoms5 = iter_bool(5);
        assert_eq!(atoms5.force().len(), 4599);

        let rules5 = run_workload(atoms5, all_rules.clone(), Limits::default(), false);
        all_rules.extend(rules5);

        let expected: Ruleset<Bool> = Ruleset::new(&[
            "(^ ?b ?a) ==> (^ ?a ?b)",
            "(& ?b ?a) ==> (& ?a ?b)",
            "(| ?b ?a) ==> (| ?a ?b)",
            "(& ?a ?a) <=> ?a",
            "?a <=> (~ (~ ?a))",
            "?a <=> (| ?a ?a)",
            "(-> ?a ?a) ==> true",
            "(^ ?a ?a) ==> false",
            "(| ?a false) <=> ?a",
            "?a <=> (-> true ?a)",
            "?a <=> (& ?a true)",
            "?a <=> (^ false ?a)",
            "(~ ?a) <=> (-> ?a false)",
            "(~ ?a) <=> (^ ?a true)",
            "(-> ?b (~ ?a)) <=> (~ (& ?b ?a))",
            "(~ (^ ?b ?a)) ==> (^ ?b (~ ?a))",
            "(-> (~ ?b) ?a) ==> (| ?a ?b)",
            "(-> ?b (~ ?a)) ==> (^ ?a (-> ?a ?b))",
            "(| ?b ?a) ==> (-> (-> ?b ?a) ?a)",
            "(-> ?b ?a) <=> (-> (| ?a ?b) ?a)",
            "(| ?b ?a) <=> (| ?a (^ ?b ?a))",
            "(& ?b ?a) ==> (& ?b (-> ?b ?a))",
            "(| ?b (& ?b ?a)) ==> ?b",
            "(& ?a (| ?b ?a)) ==> ?a",
            "(& ?a (-> ?b ?a)) ==> ?a",
            "(-> (-> ?a ?b) ?a) ==> ?a",
            "(-> ?c (-> ?b ?a)) <=> (-> (& ?c ?b) ?a)",
            "(| ?c (| ?b ?a)) ==> (| ?a (| ?b ?c))",
            "(-> ?c (-> ?b ?a)) ==> (-> ?b (-> ?c ?a))",
            "(^ ?c (^ ?b ?a)) ==> (^ ?a (^ ?c ?b))",
        ]);
        let (can, cannot) = all_rules.derive(DeriveType::LhsAndRhs, &expected, Limits::default());
        assert_eq!(can.len(), expected.len());
        assert_eq!(cannot.len(), 0);
    }

    #[test]
    fn run() {
        // Skip this test in github actions
        if std::env::var("CI").is_ok() && std::env::var("SKIP_RECIPES").is_ok() {
            return;
        }

        let start = Instant::now();
        let rules = bool_rules();
        let duration = start.elapsed();
        let baseline = Ruleset::<_>::from_file("baseline/bool.rules");

        logger::write_output(&rules, &baseline, "bool", "oopsla", duration);
    }

    #[test]
    fn round_trip_to_file() {
        let rules: Ruleset<Bool> = Ruleset::new(&[
            "(^ ?b ?a) ==> (^ ?a ?b)",
            "(& ?b ?a) ==> (& ?a ?b)",
            "(| ?b ?a) ==> (| ?a ?b)",
            "(& ?a ?a) ==> ?a",
            "?a ==> (~ (~ ?a))",
        ]);

        rules.to_file("out.txt");

        let read: Ruleset<Bool> = Ruleset::from_file("out.txt");

        assert_eq!(rules, read)
    }

    #[test]
    fn derive_rules() {
        let three: Ruleset<Bool> = run_workload(
            iter_bool(3),
            Ruleset::default(),
            Limits {
                iter: 4,
                node: 1000000,
            },
            false,
        );
        three.to_file("three.txt");

        let four = run_workload(
            iter_bool(4),
            Ruleset::default(),
            Limits {
                iter: 4,
                node: 1000000,
            },
            false,
        );
        four.to_file("four.txt");

        let (can, cannot) = three.derive(
            DeriveType::LhsAndRhs,
            &four,
            Limits {
                iter: 10,
                node: 1000000,
            },
        );
<<<<<<< HEAD
        assert_eq!(can.len(), 13);
        assert_eq!(cannot.len(), 14);
=======
        assert!(can.len() > 0);
        assert!(cannot.len() > 0);
>>>>>>> 0e9874f4
    }
}<|MERGE_RESOLUTION|>--- conflicted
+++ resolved
@@ -125,13 +125,8 @@
     use super::*;
     use crate::bool::bool_rules;
     use ruler::{
-<<<<<<< HEAD
-        enumo::{Ruleset, Workload},
-        recipe_utils::run_workload,
-=======
         enumo::{Filter, Metric, Ruleset, Workload},
         recipe_utils::{base_lang, iter_metric, run_workload},
->>>>>>> 0e9874f4
     };
     use std::time::Instant;
 
@@ -333,12 +328,7 @@
                 node: 1000000,
             },
         );
-<<<<<<< HEAD
-        assert_eq!(can.len(), 13);
-        assert_eq!(cannot.len(), 14);
-=======
         assert!(can.len() > 0);
         assert!(cannot.len() > 0);
->>>>>>> 0e9874f4
     }
 }