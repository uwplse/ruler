use ruler::{
    enumo::{Ruleset, Scheduler, Workload},
    *,
};
use std::{ops::*, time::Instant};

egg::define_language! {
  pub enum Bool {
    "~" = Not(Id),
    "&" = And([Id; 2]),
    "|" = Or([Id; 2]),
    "^" = Xor([Id; 2]),
    "->" = Implies([Id; 2]),
    Lit(bool),
    Var(egg::Symbol),
  }
}

impl SynthLanguage for Bool {
    type Constant = bool;

    fn eval<'a, F>(&'a self, cvec_len: usize, mut get_cvec: F) -> CVec<Self>
    where
        F: FnMut(&'a Id) -> &'a CVec<Self>,
    {
        match self {
            Bool::Not(x) => map!(get_cvec, x => Some(x.not())),
            Bool::And([x, y]) => map!(get_cvec, x, y => Some(*x & *y)),
            Bool::Or([x, y]) => map!(get_cvec, x, y => Some(*x | *y)),
            Bool::Xor([x, y]) => map!(get_cvec, x, y => Some(*x ^ *y)),
            Bool::Implies([x, y]) => map!(get_cvec, x, y => Some(!(*x) | *y)),
            Bool::Lit(c) => vec![Some(*c); cvec_len],
            Bool::Var(_) => vec![],
        }
    }

    fn mk_interval<'a, F>(&'a self, mut get_interval: F) -> Interval<Self::Constant>
    where
        F: FnMut(&'a Id) -> &'a Interval<Self::Constant>,
    {
        let unwrap_interval = |interval: &Interval<Self::Constant>| {
            (
                interval
                    .low
                    .expect("Bool shouldn't have infinite intervals"),
                interval
                    .high
                    .expect("Bool shouldn't have infinite intervals"),
            )
        };
        match self {
            Bool::Lit(c) => Interval::new(Some(*c), Some(*c)),
            Bool::Var(_) => Interval::new(Some(false), Some(true)),
            Bool::Not(x) => {
                let (low, high) = unwrap_interval(get_interval(x));
                Interval::new(Some(!high), Some(!low))
            }
            Bool::And([x, y]) => {
                let (x_low, x_high) = unwrap_interval(get_interval(x));
                let (y_low, y_high) = unwrap_interval(get_interval(y));
                Interval::new(Some(x_low && y_low), Some(x_high && y_high))
            }
            Bool::Or([x, y]) => {
                let (x_low, x_high) = unwrap_interval(get_interval(x));
                let (y_low, y_high) = unwrap_interval(get_interval(y));
                Interval::new(Some(x_low || y_low), Some(x_high || y_high))
            }
            Bool::Xor([x, y]) => {
                let (x_low, x_high) = unwrap_interval(get_interval(x));
                let (y_low, y_high) = unwrap_interval(get_interval(y));
                if x_low == x_high && y_low == y_high {
                    Interval::new(Some(x_low != y_low), Some(x_low != y_low))
                } else {
                    Interval::new(Some(false), Some(true))
                }
            }
            Bool::Implies([x, y]) => {
                let (x_low, x_high) = unwrap_interval(get_interval(x));
                let (y_low, y_high) = unwrap_interval(get_interval(y));
                Interval::new(Some(!x_high || y_low), Some(!x_low || y_high))
            }
        }
    }

    fn initialize_vars(egraph: &mut EGraph<Self, SynthAnalysis>, vars: &[String]) {
        println!("initializing vars: {:?}", vars);

        let consts = vec![Some(true), Some(false)];
        let cvecs = self_product(&consts, vars.len());

        egraph.analysis.cvec_len = cvecs[0].len();

        for (i, v) in vars.iter().enumerate() {
            let id = egraph.add(Bool::Var(Symbol::from(v.clone())));
            let cvec = cvecs[i].clone();
            egraph[id].data.cvec = cvec;
        }
    }

    fn mk_var(sym: egg::Symbol) -> Self {
        Bool::Var(sym)
    }

    fn to_var(&self) -> Option<Symbol> {
        match self {
            Bool::Var(v) => Some(*v),
            _ => None,
        }
    }

    fn validate(_lhs: &Pattern<Self>, _rhs: &Pattern<Self>) -> ValidationResult {
        ValidationResult::Valid
    }

    fn is_constant(&self) -> bool {
        matches!(self, Bool::Lit(_))
    }

    fn mk_constant(c: Self::Constant, _egraph: &mut EGraph<Self, SynthAnalysis>) -> Self {
        Bool::Lit(c)
    }
}

impl Bool {
    fn run_workload(workload: Workload, prior: Ruleset<Self>, limits: Limits) -> Ruleset<Self> {
        let t = Instant::now();

        let egraph = workload.to_egraph::<Self>();
        let compressed = Scheduler::Compress(limits).run(&egraph, &prior);

        let mut candidates = Ruleset::cvec_match(&compressed);

        let num_prior = prior.len();
        let chosen = candidates.minimize(prior, limits);
        let time = t.elapsed().as_secs_f64();

        println!(
            "Learned {} bidirectional rewrites ({} total rewrites) in {} using {} prior rewrites",
            chosen.bidir_len(),
            chosen.len(),
            time,
            num_prior
        );

        chosen.pretty_print();

        chosen
    }
}

#[cfg(test)]
mod test {
    use super::*;
    use ruler::enumo::{Filter, Metric, Ruleset, Workload};
    use std::time::Instant;

    fn iter_bool(n: usize) -> Workload {
        Workload::iter_lang(
            n,
            &["true", "false"],
            &["a", "b", "c"],
            &["~"],
            &["&", "|", "^", "->"],
        )
    }

    #[test]
    fn dsl() {
        let mut all_rules: Ruleset<Bool> = Ruleset::default();
        let atoms3 = iter_bool(3);
        assert_eq!(atoms3.force().len(), 93);

        let egraph = Scheduler::Compress(Limits::default()).run(&atoms3.to_egraph(), &all_rules);
        let mut candidates = Ruleset::cvec_match(&egraph);
        let rules3 = candidates.minimize(all_rules.clone(), Limits::default());
        all_rules.extend(rules3);

        let atoms4 = iter_bool(4);
        assert_eq!(atoms4.force().len(), 348);

        let egraph = Scheduler::Compress(Limits::default()).run(&atoms4.to_egraph(), &all_rules);
        candidates = Ruleset::cvec_match(&egraph);
        let rules4 = candidates.minimize(all_rules.clone(), Limits::default());
        all_rules.extend(rules4);

        let atoms5 = iter_bool(5);
        assert_eq!(atoms5.force().len(), 4599);

        let egraph = Scheduler::Compress(Limits::default()).run(&atoms5.to_egraph(), &all_rules);
        candidates = Ruleset::cvec_match(&egraph);
        let rules5 = candidates.minimize(all_rules.clone(), Limits::default());
        all_rules.extend(rules5);

        let expected: Ruleset<Bool> = Ruleset::new(&[
            "(^ ?b ?a) ==> (^ ?a ?b)",
            "(& ?b ?a) ==> (& ?a ?b)",
            "(| ?b ?a) ==> (| ?a ?b)",
            "(& ?a ?a) <=> ?a",
            "?a <=> (~ (~ ?a))",
            "?a <=> (| ?a ?a)",
            "(-> ?a ?a) ==> true",
            "(^ ?a ?a) ==> false",
            "(| ?a false) <=> ?a",
            "?a <=> (-> true ?a)",
            "?a <=> (& ?a true)",
            "?a <=> (^ false ?a)",
            "(~ ?a) <=> (-> ?a false)",
            "(~ ?a) <=> (^ ?a true)",
            "(-> ?b (~ ?a)) <=> (~ (& ?b ?a))",
            "(~ (^ ?b ?a)) ==> (^ ?b (~ ?a))",
            "(-> (~ ?b) ?a) ==> (| ?a ?b)",
            "(-> ?b (~ ?a)) ==> (^ ?a (-> ?a ?b))",
            "(| ?b ?a) ==> (-> (-> ?b ?a) ?a)",
            "(-> ?b ?a) <=> (-> (| ?a ?b) ?a)",
            "(| ?b ?a) <=> (| ?a (^ ?b ?a))",
            "(& ?b ?a) ==> (& ?b (-> ?b ?a))",
            "(| ?b (& ?b ?a)) ==> ?b",
            "(& ?a (| ?b ?a)) ==> ?a",
            "(& ?a (-> ?b ?a)) ==> ?a",
            "(-> (-> ?a ?b) ?a) ==> ?a",
            "(-> ?c (-> ?b ?a)) <=> (-> (& ?c ?b) ?a)",
            "(| ?c (| ?b ?a)) ==> (| ?a (| ?b ?c))",
            "(-> ?c (-> ?b ?a)) ==> (-> ?b (-> ?c ?a))",
            "(^ ?c (^ ?b ?a)) ==> (^ ?a (^ ?c ?b))",
        ]);
        let (can, cannot) = all_rules.derive(expected.clone(), Limits::default());
        assert_eq!(can.len(), expected.len());
        assert_eq!(cannot.len(), 0);
    }

    #[test]
    fn simple() {
        let mut all_rules = Ruleset::default();
        let atoms3 = iter_bool(3);
        assert_eq!(atoms3.force().len(), 93);

        let rules3 = Bool::run_workload(atoms3, all_rules.clone(), Limits::default());
        all_rules.extend(rules3);

        let atoms4 = iter_bool(4);
        assert_eq!(atoms4.force().len(), 348);

        let rules4 = Bool::run_workload(atoms4, all_rules.clone(), Limits::default());
        all_rules.extend(rules4);

        let atoms5 = iter_bool(5);
        assert_eq!(atoms5.force().len(), 4599);

        let rules5 = Bool::run_workload(atoms5, all_rules.clone(), Limits::default());
        all_rules.extend(rules5);

        let expected: Ruleset<Bool> = Ruleset::new(&[
            "(^ ?b ?a) ==> (^ ?a ?b)",
            "(& ?b ?a) ==> (& ?a ?b)",
            "(| ?b ?a) ==> (| ?a ?b)",
            "(& ?a ?a) <=> ?a",
            "?a <=> (~ (~ ?a))",
            "?a <=> (| ?a ?a)",
            "(-> ?a ?a) ==> true",
            "(^ ?a ?a) ==> false",
            "(| ?a false) <=> ?a",
            "?a <=> (-> true ?a)",
            "?a <=> (& ?a true)",
            "?a <=> (^ false ?a)",
            "(~ ?a) <=> (-> ?a false)",
            "(~ ?a) <=> (^ ?a true)",
            "(-> ?b (~ ?a)) <=> (~ (& ?b ?a))",
            "(~ (^ ?b ?a)) ==> (^ ?b (~ ?a))",
            "(-> (~ ?b) ?a) ==> (| ?a ?b)",
            "(-> ?b (~ ?a)) ==> (^ ?a (-> ?a ?b))",
            "(| ?b ?a) ==> (-> (-> ?b ?a) ?a)",
            "(-> ?b ?a) <=> (-> (| ?a ?b) ?a)",
            "(| ?b ?a) <=> (| ?a (^ ?b ?a))",
            "(& ?b ?a) ==> (& ?b (-> ?b ?a))",
            "(| ?b (& ?b ?a)) ==> ?b",
            "(& ?a (| ?b ?a)) ==> ?a",
            "(& ?a (-> ?b ?a)) ==> ?a",
            "(-> (-> ?a ?b) ?a) ==> ?a",
            "(-> ?c (-> ?b ?a)) <=> (-> (& ?c ?b) ?a)",
            "(| ?c (| ?b ?a)) ==> (| ?a (| ?b ?c))",
            "(-> ?c (-> ?b ?a)) ==> (-> ?b (-> ?c ?a))",
            "(^ ?c (^ ?b ?a)) ==> (^ ?a (^ ?c ?b))",
        ]);
        let (can, cannot) = all_rules.derive(expected.clone(), Limits::default());
        assert_eq!(can.len(), expected.len());
        assert_eq!(cannot.len(), 0);
    }

    pub fn bool_rules() -> Ruleset<Bool> {
        let mut all_rules = Ruleset::default();
        let initial_vals = Workload::new(["ba", "bb", "bc"]);
        let uops = Workload::new(["~"]);
        let bops = Workload::new(["&", "|", "^"]);

        let layer_1 = Workload::make_layer(initial_vals.clone(), uops.clone(), bops.clone())
            .filter(Filter::MetricLt(Metric::Lists, 2));
        let terms_1 = layer_1.clone().append(initial_vals.clone());
        let rules_1 = Bool::run_workload(terms_1.clone(), all_rules.clone(), Limits::default());
        all_rules.extend(rules_1.clone());

        let layer_2 = Workload::make_layer(layer_1.clone(), uops.clone(), bops.clone())
            .filter(Filter::MetricLt(Metric::Lists, 3))
            .filter(Filter::Invert(Box::new(Filter::MetricLt(Metric::Lists, 1))));
        let terms_2 = layer_2.clone().append(terms_1.clone());
        let rules_2 = Bool::run_workload(terms_2.clone(), all_rules.clone(), Limits::default());
        all_rules.extend(rules_2.clone());

        let layer_3 = Workload::make_layer_clever(
            initial_vals,
            layer_1,
            layer_2,
            uops.clone(),
            bops.clone(),
            3,
        );
        let terms_3 = layer_3.clone().append(terms_2.clone());
        let rules_3 = Bool::run_workload(terms_3.clone(), all_rules.clone(), Limits::default());
        all_rules.extend(rules_3.clone());
        all_rules
    }

    #[test]
    fn run() {
        let start = Instant::now();
        let rules = bool_rules();
        let duration = start.elapsed();

        rules.write_json_rules("bool.json");
        let baseline = Ruleset::<_>::from_file("baseline/bool.rules");
<<<<<<< HEAD

        all_rules.write_json_rules("bool.json");
        all_rules.write_json_equiderivability(
            baseline.clone(),
            "bool.json",
            Limits {
                iter: 3,
                node: 300000,
                derive_type: DeriveType::Lhs,
            },
            duration.clone(),
        );
=======
        rules.baseline_compare_to(baseline, "ruler1", "bool", duration);
>>>>>>> d4fc5c3e
    }

    #[test]
    fn round_trip_to_file() {
        let rules: Ruleset<Bool> = Ruleset::new(&[
            "(^ ?b ?a) ==> (^ ?a ?b)",
            "(& ?b ?a) ==> (& ?a ?b)",
            "(| ?b ?a) ==> (| ?a ?b)",
            "(& ?a ?a) ==> ?a",
            "?a ==> (~ (~ ?a))",
        ]);

        rules.to_file("out.txt");

        let read: Ruleset<Bool> = Ruleset::from_file("out.txt");

        assert_eq!(rules, read)
    }

    #[test]
    fn derive_rules() {
        let three = Bool::run_workload(
            iter_bool(3),
            Ruleset::default(),
            Limits {
                iter: 4,
                node: 1000000,
                derive_type: DeriveType::Lhs,
            },
        );
        three.to_file("three.txt");

        let four = Bool::run_workload(
            iter_bool(4),
            Ruleset::default(),
            Limits {
                iter: 4,
                node: 1000000,
                derive_type: DeriveType::Lhs,
            },
        );
        four.to_file("four.txt");

        let (can, cannot) = three.derive(
            four,
            Limits {
                iter: 10,
                node: 1000000,
                derive_type: DeriveType::Lhs,
            },
        );
        //assert_eq!(can.len(), 16);
        //assert_eq!(cannot.len(), 7);
    }
}<|MERGE_RESOLUTION|>--- conflicted
+++ resolved
@@ -327,22 +327,7 @@
 
         rules.write_json_rules("bool.json");
         let baseline = Ruleset::<_>::from_file("baseline/bool.rules");
-<<<<<<< HEAD
-
-        all_rules.write_json_rules("bool.json");
-        all_rules.write_json_equiderivability(
-            baseline.clone(),
-            "bool.json",
-            Limits {
-                iter: 3,
-                node: 300000,
-                derive_type: DeriveType::Lhs,
-            },
-            duration.clone(),
-        );
-=======
         rules.baseline_compare_to(baseline, "ruler1", "bool", duration);
->>>>>>> d4fc5c3e
     }
 
     #[test]
