--- conflicted
+++ resolved
@@ -466,14 +466,10 @@
     use super::*;
     use crate::rational_best::best_enumo_recipe;
     use crate::rational_replicate::replicate_ruler1_recipe;
-<<<<<<< HEAD
-    use ruler::enumo::{Ruleset, Workload};
-=======
     use ruler::{
-        enumo::{Ruleset, Workload},
-        recipe_utils::{base_lang, iter_metric, run_workload},
+        enumo::{Filter, Metric, Ruleset, Workload},
+        recipe_utils::{base_lang, iter_metric},
     };
->>>>>>> 57281b56
 
     fn interval(low: Option<i32>, high: Option<i32>) -> Interval<Constant> {
         let i32_to_constant = |x: i32| Ratio::new(x.to_bigint().unwrap(), 1.to_bigint().unwrap());
@@ -703,18 +699,15 @@
 
     #[test]
     fn cond_div_figure() {
-<<<<<<< HEAD
-        // Domain
-        let lang = Workload::new(&["var", "const", "(uop expr)", "(bop expr expr)"]);
-        let vars = &Workload::new(["a", "b", "c"]);
-        let consts = &Workload::new(["0", "-1", "1"]);
-        let uops = &Workload::new(["~", "fabs"]);
-        let bops = &Workload::new(["+", "-", "*", "/"]);
-
-        let layer1 = lang
-            .clone()
-            .iter_metric("expr", enumo::Metric::Depth, 2)
-            .plug_lang(vars, consts, uops, bops);
+        let lang = base_lang().filter(Filter::Invert(Box::new(Filter::Contains(
+            "TOP".parse().unwrap(),
+        ))));
+
+        let layer1 = iter_metric(lang, "EXPR", Metric::Atoms, 3)
+            .plug("VAR", &Workload::new(["a", "b", "c"]))
+            .plug("CONST", &Workload::new(["0", "-1", "1"]))
+            .plug("UOP", &Workload::new(["~", "fabs"]))
+            .plug("BOP", &Workload::new(["+", "-", "*", "/"]));
 
         let candidates: Ruleset<Math> = Ruleset::cvec_match(&layer1.to_egraph());
         let (sound_candidates, unsound) = candidates.partition(|r| r.is_valid());
@@ -730,41 +723,5 @@
         let fig_rules =
             all_candidates.minimize(Ruleset::default(), Scheduler::Compress(Limits::default()));
         fig_rules.pretty_print();
-=======
-        let mut all_rules: Ruleset<Math> = Ruleset::default();
-
-        let starting_rules = run_workload(
-            iter_metric(base_lang(), "EXPR", enumo::Metric::Atoms, 3)
-                .plug("CONST", &Workload::new(["-1", "0", "1"]))
-                .plug("VAR", &Workload::new(["a", "b", "c"]))
-                .plug("UOP", &Workload::new(["~", "fabs"]))
-                .plug("BOP", &Workload::new(["+", "*", "-", "/"]))
-                .plug("TOP", &Workload::empty()),
-            all_rules.clone(),
-            Limits::rulefinding(),
-            false,
-        );
-        all_rules.extend(starting_rules);
-
-        let basic_if_rules = run_workload(
-            Workload::new(["(if e e e)"])
-                .plug("e", &Workload::new(["a", "b", "c", "-1", "0", "1"])),
-            all_rules.clone(),
-            Limits::rulefinding(),
-            false,
-        );
-        all_rules.extend(basic_if_rules);
-
-        let terms = Workload::new(["(/ lit var)", "(if (zero var) (/ lit var) (op lit lit))"])
-            .plug("lit", &Workload::new(["a", "0", "1"]))
-            .plug("var", &Workload::new(["a"]))
-            .plug("op", &Workload::new(["+", "-", "*", "/"]));
-        terms.to_file("guard.terms");
-
-        let guarded_rules = run_workload(terms, all_rules.clone(), Limits::rulefinding(), false);
-        assert!(guarded_rules
-            .0
-            .contains_key("(/ ?a ?a) ==> (if (zero ?a) (/ ?a ?a) 1)"));
->>>>>>> 57281b56
     }
 }