--- conflicted
+++ resolved
@@ -591,31 +591,25 @@
         rules
     }
 
-    #[test]
-    fn baseline_comparisons() {
-        let start = Instant::now();
-        let rules = rational_rules();
-        let duration = start.elapsed();
+    fn baseline_compare_to(rules: Ruleset<Math>, baseline: Ruleset<Math>, duration: Duration) {
         let limits = Limits::default();
-        rules.write_json_rules("rational.json");
-<<<<<<< HEAD
         rules.write_json_equiderivability(
             DeriveType::Lhs,
-            iter2_rules.clone(),
+            baseline.clone(),
             "rational_lhs.json",
             limits,
             duration,
         );
         rules.write_json_equiderivability(
             DeriveType::LhsAndRhs,
-            iter2_rules.clone(),
+            baseline.clone(),
             "rational_lhs_rhs.json",
             limits,
             duration,
         );
         rules.write_json_equiderivability(
             DeriveType::AllRules,
-            iter2_rules.clone(),
+            baseline.clone(),
             "rational_all_rules.json",
             Limits {
                 iter: 2,
@@ -623,13 +617,29 @@
             },
             duration,
         )
-=======
-
-        let ruler1_baseline: Ruleset<Math> = Ruleset::from_file("baseline/rational.rules");
-        rules.write_json_equiderivability(ruler1_baseline, "rational.json", limits, duration);
+    }
+
+    #[test]
+    fn test_against_herbie() {
+        let start = Instant::now();
+        let rules = rational_rules();
+        let duration = start.elapsed();
 
         let herbie: Ruleset<Math> = Ruleset::from_file("baseline/herbie-rational.rules");
-        rules.write_json_equiderivability(herbie, "herbie.json", limits, duration);
->>>>>>> 98f45622
+
+        // Only the herbie test writes the rational rules
+        rules.write_json_rules("rational.json");
+        baseline_compare_to(rules, herbie, duration);
+    }
+
+    #[test]
+    fn test_against_ruler1() {
+        let start = Instant::now();
+        let rules = rational_rules();
+        let duration = start.elapsed();
+
+        let ruler1: Ruleset<Math> = Ruleset::from_file("baseline/rational.rules");
+
+        baseline_compare_to(rules, ruler1, duration);
     }
 }