--- conflicted
+++ resolved
@@ -612,25 +612,12 @@
         rules
     }
 
-<<<<<<< HEAD
-=======
     fn test_against_herbie(rules: &Ruleset<Math>, name: &str, duration: Duration) {
         let herbie: Ruleset<Math> = Ruleset::from_file("baseline/herbie-rational.rules");
 
         println!("Comparing rational to herbie...");
-        rules.baseline_compare_to(
-            &herbie,
-            "herbie",
-            name,
-            duration,
-            Limits {
-                iter: 2,
-                node: 300000,
-            },
-        )
-    }
-
->>>>>>> ab7459c6
+    }
+
     #[test]
     fn run_all() {
         let start = Instant::now();
@@ -645,31 +632,18 @@
         let rules = best_enumo_recipe();
         let duration = start.elapsed();
 
-<<<<<<< HEAD
-        rules.write_json_rules("rational.json");
-        test_against_ruler1(rules.clone(), duration);
-=======
         rules.write_json_rules("rational_best.json");
         test_against_ruler1(&rules, "rational (best)", duration);
         test_against_herbie(&rules, "rational (best)", duration);
->>>>>>> ab7459c6
     }
 
     fn test_against_ruler1(rules: &Ruleset<Math>, name: &str, duration: Duration) {
         let ruler1: Ruleset<Math> = Ruleset::from_file("baseline/rational.rules");
 
         println!("Comparing rational to ruler1...");
-<<<<<<< HEAD
         rules.write_baseline_row(
             ruler1,
             "rational", 
-=======
-        rules.baseline_compare_to(
-            &ruler1,
-            "ruler1",
-            name,
-            duration,
->>>>>>> ab7459c6
             Limits {
                 iter: 2,
                 node: 150000,
