use egg::Rewrite;
use num::{rational::Ratio, BigInt, Signed, ToPrimitive, Zero};
use num_bigint::ToBigInt;
use ruler::{
    enumo::{Rule, Ruleset, Scheduler, Workload},
    *,
};
use std::{ops::*, time::Instant};
use symbolic_expressions::parser::parse_str;
use symbolic_expressions::Sexp;
use z3::ast::Ast;
#[path = "./recipes/rational_best.rs"]
pub mod rational_best;
#[path = "./recipes/rational_replicate.rs"]
pub mod rational_replicate;

/// define `Constant` for rationals.
pub type Constant = Ratio<BigInt>;

fn mk_rat(n: i64, d: i64) -> Ratio<BigInt> {
    if d.is_zero() {
        panic!("mk_rat: denominator is zero!");
    }
    let n = n
        .to_bigint()
        .unwrap_or_else(|| panic!("could not make bigint from {}", n));
    let d = d
        .to_bigint()
        .unwrap_or_else(|| panic!("could not make bigint from {}", d));

    Ratio::new(n, d)
}

egg::define_language! {
  pub enum Math {
    "+" = Add([Id; 2]),
    "-" = Sub([Id; 2]),
    "*" = Mul([Id; 2]),
    "/" = Div([Id; 2]),
    "~" = Neg(Id),
    "fabs" = Abs(Id),
    "if" = If([Id; 3]),
    "zero" = Z(Id),
    Lit(Constant),
    Var(egg::Symbol),
  }
}

impl SynthLanguage for Math {
    type Constant = Constant;

    fn eval<'a, F>(&'a self, cvec_len: usize, mut get_cvec: F) -> CVec<Self>
    where
        F: FnMut(&'a Id) -> &'a CVec<Self>,
    {
        match self {
            Math::Add([x, y]) => map!(get_cvec, x, y => Some(x + y)),
            Math::Sub([x, y]) => map!(get_cvec, x, y => Some(x - y)),
            Math::Mul([x, y]) => map!(get_cvec, x, y => Some(x * y)),
            Math::Div([x, y]) => map!(get_cvec, x, y => {
              if y.is_zero() {
                None
              } else {
                Some(x / y)
              }
            }),
            Math::Neg(x) => map!(get_cvec, x => Some(-x)),
            Math::Abs(a) => map!(get_cvec, a => Some(a.abs())),
            Math::Lit(c) => vec![Some(c.clone()); cvec_len],
            Math::Var(_) => vec![],
            Math::If([x, y, z]) => {
                map!(get_cvec, x, y, z => Some( if x.is_zero() {z.clone()} else {y.clone()}))
            }

            Math::Z(x) => {
                let zero = mk_rat(0, 1);
                let one = mk_rat(1, 1);
                map!(get_cvec, x => Some(if x.eq(&zero) {one.clone()} else {zero.clone()}))
            }
        }
    }

    fn mk_interval<'a, F>(&'a self, mut get_interval: F) -> Interval<Self::Constant>
    where
        F: FnMut(&'a Id) -> &'a Interval<Self::Constant>,
    {
        match self {
            Math::Lit(n) => Interval::new(Some(n.clone()), Some(n.clone())),
            Math::Var(_) => Interval::default(),
            Math::Neg(x) => neg(get_interval(x)),
            Math::Abs(a) => abs(get_interval(a)),
            Math::Add([x, y]) => add(get_interval(x), get_interval(y)),
            Math::Sub([x, y]) => add(get_interval(x), &neg(get_interval(y))),
            Math::Mul([x, y]) => mul(get_interval(x), get_interval(y)),
            Math::Div([x, y]) => mul(get_interval(x), &recip(get_interval(y))),
            Math::If(_) => Interval::default(), // TODO?
            Math::Z(_) => Interval::default(),
        }
    }

    fn initialize_vars(egraph: &mut EGraph<Self, SynthAnalysis>, vars: &[String]) {
        let consts = vec![
            Some(mk_rat(-1, 1)),
            Some(mk_rat(0, 1)),
            Some(mk_rat(1, 1)),
            Some(mk_rat(2, 1)),
            Some(mk_rat(-3, 1)),
            Some(mk_rat(1238923, 2)),
        ];
        let cvecs = self_product(&consts, vars.len());

        egraph.analysis.cvec_len = cvecs[0].len();

        for (i, v) in vars.iter().enumerate() {
            let id = egraph.add(Math::Var(Symbol::from(v.clone())));
            let cvec = cvecs[i].clone();
            egraph[id].data.cvec = cvec;
        }
    }

    fn mk_var(sym: egg::Symbol) -> Self {
        Math::Var(sym)
    }

    fn to_var(&self) -> Option<Symbol> {
        match self {
            Math::Var(v) => Some(*v),
            _ => None,
        }
    }

    fn validate(lhs: &Pattern<Self>, rhs: &Pattern<Self>) -> ValidationResult {
        let mut cfg = z3::Config::new();
        cfg.set_timeout_msec(1000);
        let ctx = z3::Context::new(&cfg);
        let solver = z3::Solver::new(&ctx);
        let lexpr = egg_to_z3(&ctx, Self::instantiate(lhs).as_ref());
        let rexpr = egg_to_z3(&ctx, Self::instantiate(rhs).as_ref());
        let lhs_denom = Self::all_denominators(Self::pat_to_sexp(lhs));
        let rhs_denom = Self::all_denominators(Self::pat_to_sexp(rhs));
        let denominators = lhs_denom.union(&rhs_denom);

        let mut assert_equal = lexpr._eq(&rexpr);
        let zero_z3 = z3::ast::Real::from_real(&ctx, 0, 1);

        for d in denominators {
            let expr = egg_to_z3(
                &ctx,
                Self::instantiate(&d.to_string().parse::<Pattern<Math>>().unwrap()).as_ref(),
            );
            assert_equal = expr._eq(&zero_z3).not().implies(&assert_equal);
        }

        let rhs_errors = Self::one_of_errors(&ctx, rhs_denom);
        let lhs_errors = Self::one_of_errors(&ctx, lhs_denom);
        let error_preserved = rhs_errors.iff(&lhs_errors);
        let assertion = z3::ast::Bool::and(&ctx, &[&assert_equal, &error_preserved]);

        solver.assert(&assertion.not());
        Self::z3_res_to_validationresult(solver.check())
    }

    fn is_constant(&self) -> bool {
        matches!(self, Math::Lit(_))
    }

    fn mk_constant(c: Self::Constant, _egraph: &mut EGraph<Self, SynthAnalysis>) -> Self {
        Math::Lit(c)
    }
}

impl Math {
    fn one_of_errors(ctx: &z3::Context, denoms: HashSet<String>) -> z3::ast::Bool {
        let zero_z3 = z3::ast::Real::from_real(&ctx, 0, 1);

        let mut one_of_rhs_errors = z3::ast::Bool::from_bool(ctx, false);
        for d in denoms {
            let expr = egg_to_z3(
                ctx,
                Self::instantiate(&d.to_string().parse::<Pattern<Math>>().unwrap()).as_ref(),
            );
            one_of_rhs_errors = z3::ast::Bool::or(ctx, &[&one_of_rhs_errors, &expr._eq(&zero_z3)]);
        }
        one_of_rhs_errors
    }

    fn z3_res_to_validationresult(res: z3::SatResult) -> ValidationResult {
        match res {
            z3::SatResult::Unsat => ValidationResult::Valid,
            z3::SatResult::Sat => ValidationResult::Invalid,
            z3::SatResult::Unknown => ValidationResult::Unknown,
        }
    }

    fn pat_to_sexp(pat: &Pattern<Math>) -> Sexp {
        parse_str(&pat.to_string()).unwrap()
    }

    fn all_denominators(sexp: Sexp) -> HashSet<String> {
        let mut res = HashSet::<String>::default();
        match sexp {
            Sexp::List(list) => {
                if list[0] == Sexp::String("/".to_string()) {
                    res.insert(list[2].to_string());
                }

                for s in list {
                    res.extend(Self::all_denominators(s));
                }
            }
            Sexp::String(atom) => (),
            Empty => (),
        }

        res
    }

    // currently does nothing
    fn wrap_neqzero(sexp: Sexp) -> Sexp {
        sexp
    }

    fn add_condition(rule: Rule<Math>) -> Option<Rule<Math>> {
        let lhs_sexp = parse_str(&rule.lhs.to_string()).unwrap();
        let rhs_sexp = parse_str(&rule.rhs.to_string()).unwrap();
        let lhs_denoms = Self::all_denominators(lhs_sexp.clone());
        let rhs_denoms = Self::all_denominators(rhs_sexp.clone());
        let intersection: HashSet<String> = lhs_denoms.intersection(&rhs_denoms).cloned().collect();
        let all_denoms: Vec<String> = lhs_denoms
            .union(&rhs_denoms)
            .cloned()
            .collect::<HashSet<String>>()
            .difference(&intersection)
            .cloned()
            .collect();

        if all_denoms.is_empty() {
            None
        } else {
            let mut iterator = all_denoms.iter();
            let mut condition: Sexp =
                Self::wrap_neqzero(parse_str(iterator.next().unwrap()).unwrap());

            // TODO doesn't handle multiple denominators
            if let Some(_) = iterator.next() {
                return None;
            }
            for denom in iterator {
                condition = Sexp::List(vec![
                    Sexp::String("and".to_string()),
                    condition,
                    Self::wrap_neqzero(parse_str(denom).unwrap()),
                ]);
            }
            let rhs = Sexp::List(vec![
                Sexp::String("if".to_string()),
                condition,
                rhs_sexp,
                lhs_sexp,
            ])
            .to_string()
            .parse::<Pattern<Math>>()
            .unwrap();

            let name = format!("{} ==> {}", rule.lhs, rhs);
            let rewrite = Rewrite::new(name.clone(), rule.lhs.clone(), rhs.clone()).unwrap();
            Some(Rule {
                lhs: rule.lhs,
                rhs,
                name: name.into(),
                rewrite,
            })
        }
    }

    fn run_workload_conditional(
        workload: Workload,
        prior: Ruleset<Self>,
        limits: Limits,
        fast_match: bool,
    ) -> Ruleset<Self> {
        let t = Instant::now();

        let egraph = workload.to_egraph::<Self>();
        let compressed = Scheduler::Compress(limits).run(&egraph, &prior);

        let candidates = if fast_match {
            Ruleset::fast_cvec_match(&compressed)
        } else {
            Ruleset::cvec_match(&compressed)
        };

        println!(
            "Partionioning {} candidates into valid/invalid",
            candidates.len()
        );
        let (mut valid, invalid) = candidates.partition(|r| r.is_valid());
        println!(
            "Found {} valid and {} invalid rules",
            valid.len(),
            invalid.len()
        );

        let num_prior = prior.len();
        let chosen = valid.minimize(prior.clone(), Scheduler::Compress(limits));

        // here's the conditional stuff
        /*
        let mut with_condition = Ruleset::<Math>(
            invalid
                .0
                .iter()
                .filter_map(|r| {
                    if let Some(rewritten) = Self::add_condition(r.1.clone()) {
                        Some((rewritten.name.clone(), rewritten))
                    } else {
                        None
                    }
                })
                .collect(),
        );

        println!(
            "Instrumented {} rules with conditions",
            with_condition.len()
        );

        let chosen_conditional =
            with_condition.minimize(prior.union(&chosen), Scheduler::Compress(limits));

        let result = chosen.union(&chosen_conditional);*/
        let result = chosen;

        let time = t.elapsed().as_secs_f64();
        println!(
            "Learned {} bidirectional rewrites ({} total rewrites) in {} using {} prior rewrites",
            result.bidir_len(),
            result.len(),
            time,
            num_prior
        );

        result.pretty_print();
        result
    }
}

fn egg_to_z3<'a>(ctx: &'a z3::Context, expr: &[Math]) -> z3::ast::Real<'a> {
    let mut buf: Vec<z3::ast::Real> = vec![];
    for node in expr.as_ref().iter() {
        match node {
            Math::Add([x, y]) => buf.push(z3::ast::Real::add(
                ctx,
                &[&buf[usize::from(*x)], &buf[usize::from(*y)]],
            )),
            Math::Sub([x, y]) => buf.push(z3::ast::Real::sub(
                ctx,
                &[&buf[usize::from(*x)], &buf[usize::from(*y)]],
            )),
            Math::Mul([x, y]) => buf.push(z3::ast::Real::mul(
                ctx,
                &[&buf[usize::from(*x)], &buf[usize::from(*y)]],
            )),
            Math::Div([x, y]) => {
                // Do NOT assume denominator is non-zero
                buf.push(z3::ast::Real::div(
                    &buf[usize::from(*x)],
                    &buf[usize::from(*y)],
                ))
            }
            Math::Neg(x) => buf.push(z3::ast::Real::unary_minus(&buf[usize::from(*x)])),
            Math::Abs(a) => {
                let inner = &buf[usize::from(*a)].clone();
                let zero = z3::ast::Real::from_real(ctx, 0, 1);
                buf.push(z3::ast::Bool::ite(
                    &z3::ast::Real::le(inner, &zero),
                    &z3::ast::Real::unary_minus(inner),
                    &inner,
                ));
            }
            Math::Lit(c) => buf.push(z3::ast::Real::from_real(
                ctx,
                (c.numer()).to_i32().unwrap(),
                (c.denom()).to_i32().unwrap(),
            )),
            Math::Var(v) => buf.push(z3::ast::Real::new_const(ctx, v.to_string())),
            Math::If([x, y, z]) => {
                let zero = z3::ast::Real::from_real(ctx, 0, 1);
                let cond = z3::ast::Bool::not(&buf[usize::from(*x)]._eq(&zero));
                buf.push(z3::ast::Bool::ite(
                    &cond,
                    &buf[usize::from(*y)],
                    &buf[usize::from(*z)],
                ))
            }
            Math::Z(x) => {
                let l = &buf[usize::from(*x)];
                let zero = z3::ast::Real::from_real(ctx, 0, 1);
                let one = z3::ast::Real::from_real(ctx, 1, 1);
                buf.push(z3::ast::Bool::ite(
                    &z3::ast::Real::_eq(l, &zero),
                    &one,
                    &zero,
                ))
            }
        }
    }
    buf.pop().unwrap()
}

// Interval helpers
#[derive(Debug, Clone, PartialEq, Eq)]
enum Sign {
    Positive,
    ContainsZero,
    Negative,
}

fn sign(interval: &Interval<Constant>) -> Sign {
    match (&interval.low, &interval.high) {
        (None, None) => Sign::ContainsZero,
        (Some(x), None) => {
            if x.is_positive() {
                Sign::Positive
            } else {
                Sign::ContainsZero
            }
        }
        (None, Some(y)) => {
            if y.is_negative() {
                Sign::Negative
            } else {
                Sign::ContainsZero
            }
        }
        (Some(x), Some(y)) => {
            if x.is_positive() && y.is_positive() {
                Sign::Positive
            } else if x.is_negative() && y.is_negative() {
                Sign::Negative
            } else {
                Sign::ContainsZero
            }
        }
    }
}

fn neg(interval: &Interval<Constant>) -> Interval<Constant> {
    let low = interval.low.clone();
    let high = interval.high.clone();
    Interval::new(high.map(|x| -x), low.map(|x| -x))
}

fn abs(interval: &Interval<Constant>) -> Interval<Constant> {
    let low = interval.low.clone();
    let high = interval.high.clone();

    match (low, high) {
        (None, None) => Interval::new(None, None),
        (Some(x), None) => {
            if x.is_negative() {
                Interval::new(Some(-x), None)
            } else {
                Interval::new(Some(x), None)
            }
        }
        (None, Some(y)) => {
            if y.is_negative() {
                Interval::new(None, Some(-y))
            } else {
                Interval::new(None, Some(y))
            }
        }
        (Some(x), Some(y)) => {
            if x.is_negative() {
                if y.is_negative() {
                    Interval::new(Some(-x), Some(-y))
                } else {
                    Interval::new(Some(-x), Some(y))
                }
            } else {
                if y.is_negative() {
                    Interval::new(Some(x), Some(-y))
                } else {
                    Interval::new(Some(x), Some(y))
                }
            }
        }
    }
}

fn add(a: &Interval<Constant>, b: &Interval<Constant>) -> Interval<Constant> {
    let add_opts = |x: Option<Constant>, y: Option<Constant>| x.zip(y).map(|(x, y)| x + y);
    let a = a.clone();
    let b = b.clone();
    Interval::new(add_opts(a.low, b.low), add_opts(a.high, b.high))
}

fn mul(a: &Interval<Constant>, b: &Interval<Constant>) -> Interval<Constant> {
    let mul_opts = |x: Option<Constant>, y: Option<Constant>| x.zip(y).map(|(x, y)| x * y);
    let (sign_a, sign_b) = (sign(a), sign(b));
    let a = a.clone();
    let b = b.clone();
    match (sign_a, sign_b) {
        (Sign::Negative, Sign::Negative) => {
            Interval::new(mul_opts(a.high, b.high), mul_opts(a.low, b.low))
        }
        (Sign::Positive, Sign::Positive) => {
            Interval::new(mul_opts(a.low, b.low), mul_opts(a.high, b.high))
        }
        (Sign::Positive, Sign::Negative) => {
            Interval::new(mul_opts(a.high, b.low), mul_opts(a.low, b.high))
        }
        (Sign::Negative, Sign::Positive) => {
            Interval::new(mul_opts(a.low, b.high), mul_opts(a.high, b.low))
        }

        (Sign::Positive, Sign::ContainsZero) => {
            Interval::new(mul_opts(a.high.clone(), b.low), mul_opts(a.high, b.high))
        }
        (Sign::ContainsZero, Sign::Positive) => {
            Interval::new(mul_opts(a.low, b.high.clone()), mul_opts(a.high, b.high))
        }

        (Sign::Negative, Sign::ContainsZero) => {
            Interval::new(mul_opts(a.low.clone(), b.high), mul_opts(a.low, b.low))
        }
        (Sign::ContainsZero, Sign::Negative) => {
            Interval::new(mul_opts(a.high, b.low.clone()), mul_opts(a.low, b.low))
        }

        (Sign::ContainsZero, Sign::ContainsZero) => {
            let al_bh = mul_opts(a.low.clone(), b.high.clone());
            let ah_bl = mul_opts(a.high.clone(), b.low.clone());
            let min = al_bh.zip(ah_bl).map(|(x, y)| x.min(y));

            let ah_bh = mul_opts(a.high, b.high);
            let al_bl = mul_opts(a.low, b.low);
            let max = ah_bh.zip(al_bl).map(|(x, y)| x.max(y));
            Interval::new(min, max)
        }
    }
}

fn recip(interval: &Interval<Constant>) -> Interval<Constant> {
    let interval = interval.clone();
    let sign = sign(&interval);
    match (interval.low, interval.high) {
        (Some(x), Some(y)) => match sign {
            Sign::ContainsZero => Interval::default(),
            _ => Interval::new(Some(y.recip()), Some(x.recip())),
        },
        _ => Interval::default(),
    }
}

#[cfg(test)]
pub mod test {

    use super::*;
    use crate::rational_best::best_enumo_recipe;
    use crate::rational_replicate::replicate_ruler1_recipe;
    use ruler::{
        enumo::{Ruleset, Workload},
        recipe_utils::{base_lang, iter_metric, run_workload},
    };

    fn interval(low: Option<i32>, high: Option<i32>) -> Interval<Constant> {
        let i32_to_constant = |x: i32| Ratio::new(x.to_bigint().unwrap(), 1.to_bigint().unwrap());
        Interval::new(low.map(i32_to_constant), high.map(i32_to_constant))
    }

    #[test]
    fn sign_test() {
        assert_eq!(sign(&interval(None, None)), Sign::ContainsZero);
        assert_eq!(sign(&interval(None, Some(-100))), Sign::Negative);
        assert_eq!(sign(&interval(None, Some(100))), Sign::ContainsZero);
        assert_eq!(sign(&interval(Some(-100), None)), Sign::ContainsZero);
        assert_eq!(sign(&interval(Some(100), None)), Sign::Positive);
        assert_eq!(sign(&interval(Some(-100), Some(-50))), Sign::Negative);
        assert_eq!(sign(&interval(Some(50), Some(100))), Sign::Positive);
        assert_eq!(sign(&interval(Some(-10), Some(100))), Sign::ContainsZero);
    }

    #[test]
    fn neg_interval_test() {
        assert_eq!(neg(&interval(None, None)), interval(None, None));
        assert_eq!(neg(&interval(Some(10), None)), interval(None, Some(-10)));
        assert_eq!(neg(&interval(Some(-10), None)), interval(None, Some(10)));
        assert_eq!(neg(&interval(None, Some(10))), interval(Some(-10), None));
        assert_eq!(neg(&interval(None, Some(-10))), interval(Some(10), None));
        assert_eq!(
            neg(&interval(Some(5), Some(10))),
            interval(Some(-10), Some(-5))
        );
    }

    #[test]
    fn add_interval_test() {
        assert_eq!(
            add(&interval(None, None), &interval(None, None)),
            interval(None, None)
        );
        assert_eq!(
            add(&interval(None, None), &interval(Some(-10), Some(10))),
            interval(None, None)
        );
        assert_eq!(
            add(&interval(Some(-10), Some(10)), &interval(None, None)),
            interval(None, None)
        );
        assert_eq!(
            add(
                &interval(Some(-20), Some(5)),
                &interval(Some(-10), Some(10))
            ),
            interval(Some(-30), Some(15))
        );
    }

    #[test]
    fn mul_interval_test() {
        assert_eq!(
            mul(&interval(None, Some(-3)), &interval(None, Some(-4))),
            interval(Some(12), None)
        );
        assert_eq!(
            mul(
                &interval(Some(-100), Some(-2)),
                &interval(Some(-50), Some(-20))
            ),
            interval(Some(40), Some(5000))
        );
        assert_eq!(
            mul(&interval(Some(2), None), &interval(Some(50), None)),
            interval(Some(100), None)
        );
        assert_eq!(
            mul(&interval(Some(30), Some(50)), &interval(Some(2), Some(3))),
            interval(Some(60), Some(150))
        );
        assert_eq!(
            mul(
                &interval(Some(-10), Some(-5)),
                &interval(Some(6), Some(100))
            ),
            interval(Some(-1000), Some(-30))
        );
        assert_eq!(
            mul(&interval(Some(3), Some(10)), &interval(None, Some(-1))),
            interval(None, Some(-3))
        );
        assert_eq!(
            mul(&interval(Some(2), Some(5)), &interval(Some(-3), Some(4))),
            interval(Some(-15), Some(20))
        );
        assert_eq!(
            mul(&interval(Some(-2), None), &interval(Some(3), Some(4))),
            interval(Some(-8), None)
        );
        assert_eq!(
            mul(&interval(None, None), &interval(Some(-10), Some(-4))),
            interval(None, None)
        );
        assert_eq!(
            mul(&interval(Some(-8), Some(6)), &interval(Some(-3), Some(-2))),
            interval(Some(-18), Some(24))
        );
        assert_eq!(
            mul(&interval(Some(-4), Some(6)), &interval(Some(-8), Some(10))),
            interval(Some(-48), Some(60))
        );
        assert_eq!(
            mul(
                &interval(Some(-100), Some(50)),
                &interval(Some(-5), Some(7))
            ),
            interval(Some(-700), Some(500))
        );
        assert_eq!(
            mul(&interval(Some(-5), Some(6)), &interval(Some(-4), Some(8))),
            interval(Some(-40), Some(48))
        );
        assert_eq!(
            mul(&interval(Some(-4), Some(10)), &interval(Some(-8), Some(6))),
            interval(Some(-80), Some(60))
        );
        assert_eq!(
            mul(&interval(None, Some(10)), &interval(Some(-5), Some(15))),
            interval(None, None)
        );
        assert_eq!(
            mul(&interval(Some(-4), Some(10)), &interval(Some(-8), None)),
            interval(None, None)
        );
    }

    #[test]
    fn recip_interval_test() {
        assert_eq!(recip(&interval(None, None)), interval(None, None));
        assert_eq!(
            recip(&interval(Some(50), Some(100))),
            Interval::new(
                Some(Ratio::new(1.to_bigint().unwrap(), 100.to_bigint().unwrap())),
                Some(Ratio::new(1.to_bigint().unwrap(), 50.to_bigint().unwrap())),
            )
        );
        assert_eq!(
            recip(&interval(Some(-10), Some(-5))),
            Interval::new(
                Some(Ratio::new(
                    1.to_bigint().unwrap(),
                    (-5).to_bigint().unwrap()
                )),
                Some(Ratio::new(
                    1.to_bigint().unwrap(),
                    (-10).to_bigint().unwrap()
                )),
            )
        );
    }

    #[test]
    fn minimize() {
        // This test fails if there are improperly initialized cvecs during minimize.
        let limits = Limits {
            iter: 4,
            node: 1_000_000,
        };

        let prior: Ruleset<Math> = Ruleset::new([
            "(* ?b ?a) ==> (* ?a ?b)",
            "(- ?a ?a) ==> 0",
            "?a ==> (+ ?a 0)",
            "?a ==> (* ?a 1)",
            "?a ==> (- ?a 0)",
            "?a ==> (/ ?a 1)",
            "(* (* ?c ?b) (/ 0 ?a)) ==> (/ 0 (fabs ?a))",
            "(/ (- ?c ?b) (/ ?a ?a)) ==> (- (/ 0 ?a) (- ?b ?c))",
            "(* (/ ?c ?c) (* ?b ?a)) ==> (/ (* ?b ?a) (/ ?c ?c))",
            "(- (* ?a ?c) (* ?b ?a)) ==> (* ?a (- ?c ?b))",
            "(/ (* ?c ?b) ?a) ==> (* ?b (/ ?c ?a))",
            "(- ?c (- ?b ?a)) ==> (- ?a (- ?b ?c))",
        ]);
        let mut with_condition = Ruleset::new([
            "(- (- ?b ?c) (- ?b ?a)) ==> (if ?c (* (/ ?c ?c) (- ?a ?c)) (- (- ?b ?c) (- ?b ?a)))",
            "(- (- ?c ?a) (- ?b ?a)) ==> (if ?b (* (/ ?b ?b) (- ?c ?b)) (- (- ?c ?a) (- ?b ?a)))",
            "(- (- ?c ?a) (- ?b ?a)) ==> (if ?c (* (- ?c ?b) (/ ?c ?c)) (- (- ?c ?a) (- ?b ?a)))",
            "(- (+ ?c ?a) (+ ?b ?a)) ==> (if ?b (* (- ?c ?b) (/ ?b ?b)) (- (+ ?c ?a) (+ ?b ?a)))",
            "(/ (/ 0 ?b) (+ ?b ?a)) ==> (if (+ ?b ?a) (/ 0 ?b) (/ (/ 0 ?b) (+ ?b ?a)))",
        ]);
        let chosen_conditional = with_condition.minimize(prior, Scheduler::Compress(limits));

        assert_eq!(chosen_conditional.len(), 1);
    }

    #[test]
    fn run() {
        // Skip this test in github actions
        if std::env::var("CI").is_ok() && std::env::var("SKIP_RECIPES").is_ok() {
            return;
        }

        let ruler1: Ruleset<Math> = Ruleset::from_file("baseline/rational.rules");
        let herbie: Ruleset<Math> = Ruleset::from_file("baseline/herbie-rational.rules");

        let start = Instant::now();
        let replicate_rules = replicate_ruler1_recipe();
        let duration = start.elapsed();

        logger::write_output(
            &replicate_rules,
            &ruler1,
            "rational_replicate",
            "oopsla",
            duration,
        );
        logger::write_output(
            &replicate_rules,
            &herbie,
            "rational_replicate",
            "herbie",
            duration,
        );

        let start = Instant::now();
        let best_rules = best_enumo_recipe();
        let duration = start.elapsed();

        logger::write_output(&best_rules, &ruler1, "rational_best", "oopsla", duration);
        logger::write_output(&best_rules, &herbie, "rational_best", "herbie", duration);
    }

    #[test]
    fn cond_div_figure() {
        let mut all_rules: Ruleset<Math> = Ruleset::default();

        let starting_rules = run_workload(
            iter_metric(base_lang(), "EXPR", enumo::Metric::Atoms, 3)
                .plug("CONST", &Workload::new(["-1", "0", "1"]))
                .plug("VAR", &Workload::new(["a", "b", "c"]))
                .plug("UOP", &Workload::new(["~", "fabs"]))
                .plug("BOP", &Workload::new(["+", "*", "-", "/"]))
                .plug("TOP", &Workload::empty()),
            all_rules.clone(),
            Limits::rulefinding(),
            false,
        );
        all_rules.extend(starting_rules);

        let basic_if_rules = run_workload(
            Workload::new(["(if e e e)"])
                .plug("e", &Workload::new(["a", "b", "c", "-1", "0", "1"])),
            all_rules.clone(),
            Limits::rulefinding(),
            false,
        );
        all_rules.extend(basic_if_rules);

        let terms = Workload::new(["(/ lit var)", "(if (zero var) (/ lit var) (op lit lit))"])
            .plug("lit", &Workload::new(["a", "0", "1"]))
            .plug("var", &Workload::new(["a"]))
            .plug("op", &Workload::new(["+", "-", "*", "/"]));
        terms.to_file("guard.terms");

<<<<<<< HEAD
        let guarded_rules = run_workload(terms, all_rules.clone(), Limits::default(), false);
=======
        let guarded_rules =
            Math::run_workload(terms, all_rules.clone(), Limits::rulefinding(), false);
>>>>>>> 62419cea
        assert!(guarded_rules
            .0
            .contains_key("(/ ?a ?a) ==> (if (zero ?a) (/ ?a ?a) 1)"));
    }
}<|MERGE_RESOLUTION|>--- conflicted
+++ resolved
@@ -823,12 +823,7 @@
             .plug("op", &Workload::new(["+", "-", "*", "/"]));
         terms.to_file("guard.terms");
 
-<<<<<<< HEAD
-        let guarded_rules = run_workload(terms, all_rules.clone(), Limits::default(), false);
-=======
-        let guarded_rules =
-            Math::run_workload(terms, all_rules.clone(), Limits::rulefinding(), false);
->>>>>>> 62419cea
+        let guarded_rules = run_workload(terms, all_rules.clone(), Limits::rulefinding(), false);
         assert!(guarded_rules
             .0
             .contains_key("(/ ?a ?a) ==> (if (zero ?a) (/ ?a ?a) 1)"));
