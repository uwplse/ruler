use num::{rational::Ratio, BigInt, Signed, ToPrimitive, Zero};
use num_bigint::ToBigInt;
use ruler::{
    enumo::{Ruleset, Scheduler, Workload},
    *,
};
use std::{ops::*, time::Instant};
use z3::ast::Ast;

/// define `Constant` for rationals.
pub type Constant = Ratio<BigInt>;

fn mk_rat(n: i64, d: i64) -> Ratio<BigInt> {
    if d.is_zero() {
        panic!("mk_rat: denominator is zero!");
    }
    let n = n
        .to_bigint()
        .unwrap_or_else(|| panic!("could not make bigint from {}", n));
    let d = d
        .to_bigint()
        .unwrap_or_else(|| panic!("could not make bigint from {}", d));

    Ratio::new(n, d)
}

egg::define_language! {
  pub enum Math {
    "+" = Add([Id; 2]),
    "-" = Sub([Id; 2]),
    "*" = Mul([Id; 2]),
    "/" = Div([Id; 2]),
    "~" = Neg(Id),
    "fabs" = Abs(Id),
    Lit(Constant),
    Var(egg::Symbol),
  }
}

impl SynthLanguage for Math {
    type Constant = Constant;

    fn eval<'a, F>(&'a self, cvec_len: usize, mut get_cvec: F) -> CVec<Self>
    where
        F: FnMut(&'a Id) -> &'a CVec<Self>,
    {
        match self {
            Math::Add([x, y]) => map!(get_cvec, x, y => Some(x + y)),
            Math::Sub([x, y]) => map!(get_cvec, x, y => Some(x - y)),
            Math::Mul([x, y]) => map!(get_cvec, x, y => Some(x * y)),
            Math::Div([x, y]) => map!(get_cvec, x, y => {
              if y.is_zero() {
                None
              } else {
                Some(x / y)
              }
            }),
            Math::Neg(x) => map!(get_cvec, x => Some(-x)),
            Math::Abs(a) => map!(get_cvec, a => Some(a.abs())),
            Math::Lit(c) => vec![Some(c.clone()); cvec_len],
            Math::Var(_) => vec![],
        }
    }

    fn mk_interval<'a, F>(&'a self, mut get_interval: F) -> Interval<Self::Constant>
    where
        F: FnMut(&'a Id) -> &'a Interval<Self::Constant>,
    {
        match self {
            Math::Lit(n) => Interval::new(Some(n.clone()), Some(n.clone())),
            Math::Var(_) => Interval::default(),
            Math::Neg(x) => neg(get_interval(x)),
            Math::Abs(a) => abs(get_interval(a)),
            Math::Add([x, y]) => add(get_interval(x), get_interval(y)),
            Math::Sub([x, y]) => add(get_interval(x), &neg(get_interval(y))),
            Math::Mul([x, y]) => mul(get_interval(x), get_interval(y)),
            Math::Div([x, y]) => mul(get_interval(x), &recip(get_interval(y))),
        }
    }

    fn initialize_vars(egraph: &mut EGraph<Self, SynthAnalysis>, vars: &[String]) {
        let consts = vec![Some(mk_rat(-1, 1)), Some(mk_rat(0, 1)), Some(mk_rat(1, 1))];
        let cvecs = self_product(&consts, vars.len());

        egraph.analysis.cvec_len = cvecs[0].len();

        for (i, v) in vars.iter().enumerate() {
            let id = egraph.add(Math::Var(Symbol::from(v.clone())));
            let cvec = cvecs[i].clone();
            egraph[id].data.cvec = cvec;
        }
    }

    fn mk_var(sym: egg::Symbol) -> Self {
        Math::Var(sym)
    }

    fn to_var(&self) -> Option<Symbol> {
        match self {
            Math::Var(v) => Some(*v),
            _ => None,
        }
    }

    fn validate(lhs: &Pattern<Self>, rhs: &Pattern<Self>) -> ValidationResult {
        let mut cfg = z3::Config::new();
        cfg.set_timeout_msec(1000);
        let ctx = z3::Context::new(&cfg);
        let solver = z3::Solver::new(&ctx);
        let lexpr = egg_to_z3(&ctx, Self::instantiate(lhs).as_ref());
        let rexpr = egg_to_z3(&ctx, Self::instantiate(rhs).as_ref());
        solver.assert(&lexpr._eq(&rexpr).not());
        match solver.check() {
            z3::SatResult::Unsat => ValidationResult::Valid,
            z3::SatResult::Unknown => ValidationResult::Unknown,
            z3::SatResult::Sat => ValidationResult::Invalid,
        }
    }

    fn is_constant(&self) -> bool {
        matches!(self, Math::Lit(_))
    }

    fn mk_constant(c: Self::Constant, _egraph: &mut EGraph<Self, SynthAnalysis>) -> Self {
        Math::Lit(c)
    }
}

impl Math {
    fn run_workload(workload: Workload, prior: Ruleset<Self>, limits: Limits) -> Ruleset<Self> {
        let t = Instant::now();

        let egraph = workload.to_egraph::<Self>();
        let compressed = Scheduler::Compress(limits).run(&egraph, &prior);

        let mut candidates = Ruleset::cvec_match(&compressed);

        let num_prior = prior.len();
        let chosen = candidates.minimize(prior, limits);
        let time = t.elapsed().as_secs_f64();

        println!(
            "Learned {} bidirectional rewrites ({} total rewrites) in {} using {} prior rewrites",
            chosen.bidir_len(),
            chosen.len(),
            time,
            num_prior
        );

        chosen.pretty_print();

        chosen
    }

    fn run_workload_fast_match(
        workload: Workload,
        prior: Ruleset<Self>,
        limits: Limits,
    ) -> Ruleset<Self> {
        let t = Instant::now();

        let egraph = workload.to_egraph::<Self>();
        println!("Running compress...");
        let compressed = Scheduler::Compress(limits).run(&egraph, &prior);
        println!("Running fast cvec match...");
        let mut candidates = Ruleset::fast_cvec_match(&compressed);

        let num_prior = prior.len();
        println!("Running minimize on {} candidates...", candidates.len());
        let chosen = candidates.minimize(prior, limits);
        let time = t.elapsed().as_secs_f64();

        println!(
            "Learned {} bidirectional rewrites ({} total rewrites) in {} using {} prior rewrites",
            chosen.bidir_len(),
            chosen.len(),
            time,
            num_prior
        );

        chosen.pretty_print();

        chosen
    }
}

fn egg_to_z3<'a>(ctx: &'a z3::Context, expr: &[Math]) -> z3::ast::Real<'a> {
    let mut buf: Vec<z3::ast::Real> = vec![];
    for node in expr.as_ref().iter() {
        match node {
            Math::Add([x, y]) => buf.push(z3::ast::Real::add(
                ctx,
                &[&buf[usize::from(*x)], &buf[usize::from(*y)]],
            )),
            Math::Sub([x, y]) => buf.push(z3::ast::Real::sub(
                ctx,
                &[&buf[usize::from(*x)], &buf[usize::from(*y)]],
            )),
            Math::Mul([x, y]) => buf.push(z3::ast::Real::mul(
                ctx,
                &[&buf[usize::from(*x)], &buf[usize::from(*y)]],
            )),
            Math::Div([x, y]) => {
                // Do NOT assume denominator is non-zero
                buf.push(z3::ast::Real::div(
                    &buf[usize::from(*x)],
                    &buf[usize::from(*y)],
                ))
            }
            Math::Neg(x) => buf.push(z3::ast::Real::unary_minus(&buf[usize::from(*x)])),
            Math::Abs(a) => {
                let inner = &buf[usize::from(*a)].clone();
                let zero = z3::ast::Real::from_real(ctx, 0, 1);
                buf.push(z3::ast::Bool::ite(
                    &z3::ast::Real::le(inner, &zero),
                    &z3::ast::Real::unary_minus(inner),
                    &inner,
                ));
            }
            Math::Lit(c) => buf.push(z3::ast::Real::from_real(
                ctx,
                (c.numer()).to_i32().unwrap(),
                (c.denom()).to_i32().unwrap(),
            )),
            Math::Var(v) => buf.push(z3::ast::Real::new_const(ctx, v.to_string())),
        }
    }
    buf.pop().unwrap()
}

// Interval helpers
#[derive(Debug, Clone, PartialEq, Eq)]
enum Sign {
    Positive,
    ContainsZero,
    Negative,
}

fn sign(interval: &Interval<Constant>) -> Sign {
    match (&interval.low, &interval.high) {
        (None, None) => Sign::ContainsZero,
        (Some(x), None) => {
            if x.is_positive() {
                Sign::Positive
            } else {
                Sign::ContainsZero
            }
        }
        (None, Some(y)) => {
            if y.is_negative() {
                Sign::Negative
            } else {
                Sign::ContainsZero
            }
        }
        (Some(x), Some(y)) => {
            if x.is_positive() && y.is_positive() {
                Sign::Positive
            } else if x.is_negative() && y.is_negative() {
                Sign::Negative
            } else {
                Sign::ContainsZero
            }
        }
    }
}

fn neg(interval: &Interval<Constant>) -> Interval<Constant> {
    let low = interval.low.clone();
    let high = interval.high.clone();
    Interval::new(high.map(|x| -x), low.map(|x| -x))
}

fn abs(interval: &Interval<Constant>) -> Interval<Constant> {
    let low = interval.low.clone();
    let high = interval.high.clone();

    match (low, high) {
        (None, None) => Interval::new(None, None),
        (Some(x), None) => {
            if x.is_negative() {
                Interval::new(Some(-x), None)
            } else {
                Interval::new(Some(x), None)
            }
        }
        (None, Some(y)) => {
            if y.is_negative() {
                Interval::new(None, Some(-y))
            } else {
                Interval::new(None, Some(y))
            }
        }
        (Some(x), Some(y)) => {
            if x.is_negative() {
                if y.is_negative() {
                    Interval::new(Some(-x), Some(-y))
                } else {
                    Interval::new(Some(-x), Some(y))
                }
            } else {
                if y.is_negative() {
                    Interval::new(Some(x), Some(-y))
                } else {
                    Interval::new(Some(x), Some(y))
                }
            }
        }
    }
}

fn add(a: &Interval<Constant>, b: &Interval<Constant>) -> Interval<Constant> {
    let add_opts = |x: Option<Constant>, y: Option<Constant>| x.zip(y).map(|(x, y)| x + y);
    let a = a.clone();
    let b = b.clone();
    Interval::new(add_opts(a.low, b.low), add_opts(a.high, b.high))
}

fn mul(a: &Interval<Constant>, b: &Interval<Constant>) -> Interval<Constant> {
    let mul_opts = |x: Option<Constant>, y: Option<Constant>| x.zip(y).map(|(x, y)| x * y);
    let (sign_a, sign_b) = (sign(a), sign(b));
    let a = a.clone();
    let b = b.clone();
    match (sign_a, sign_b) {
        (Sign::Negative, Sign::Negative) => {
            Interval::new(mul_opts(a.high, b.high), mul_opts(a.low, b.low))
        }
        (Sign::Positive, Sign::Positive) => {
            Interval::new(mul_opts(a.low, b.low), mul_opts(a.high, b.high))
        }
        (Sign::Positive, Sign::Negative) => {
            Interval::new(mul_opts(a.high, b.low), mul_opts(a.low, b.high))
        }
        (Sign::Negative, Sign::Positive) => {
            Interval::new(mul_opts(a.low, b.high), mul_opts(a.high, b.low))
        }

        (Sign::Positive, Sign::ContainsZero) => {
            Interval::new(mul_opts(a.high.clone(), b.low), mul_opts(a.high, b.high))
        }
        (Sign::ContainsZero, Sign::Positive) => {
            Interval::new(mul_opts(a.low, b.high.clone()), mul_opts(a.high, b.high))
        }

        (Sign::Negative, Sign::ContainsZero) => {
            Interval::new(mul_opts(a.low.clone(), b.high), mul_opts(a.low, b.low))
        }
        (Sign::ContainsZero, Sign::Negative) => {
            Interval::new(mul_opts(a.high, b.low.clone()), mul_opts(a.low, b.low))
        }

        (Sign::ContainsZero, Sign::ContainsZero) => {
            let al_bh = mul_opts(a.low.clone(), b.high.clone());
            let ah_bl = mul_opts(a.high.clone(), b.low.clone());
            let min = al_bh.zip(ah_bl).map(|(x, y)| x.min(y));

            let ah_bh = mul_opts(a.high, b.high);
            let al_bl = mul_opts(a.low, b.low);
            let max = ah_bh.zip(al_bl).map(|(x, y)| x.max(y));
            Interval::new(min, max)
        }
    }
}

fn recip(interval: &Interval<Constant>) -> Interval<Constant> {
    let interval = interval.clone();
    let sign = sign(&interval);
    match (interval.low, interval.high) {
        (Some(x), Some(y)) => match sign {
            Sign::ContainsZero => Interval::default(),
            _ => Interval::new(Some(y.recip()), Some(x.recip())),
        },
        _ => Interval::default(),
    }
}

#[cfg(test)]
pub mod test {
    use std::time::Duration;

    use super::*;
    use log::info;
    use ruler::enumo::{Filter, Ruleset, Workload};

    fn interval(low: Option<i32>, high: Option<i32>) -> Interval<Constant> {
        let i32_to_constant = |x: i32| Ratio::new(x.to_bigint().unwrap(), 1.to_bigint().unwrap());
        Interval::new(low.map(i32_to_constant), high.map(i32_to_constant))
    }

    #[test]
    fn sign_test() {
        assert_eq!(sign(&interval(None, None)), Sign::ContainsZero);
        assert_eq!(sign(&interval(None, Some(-100))), Sign::Negative);
        assert_eq!(sign(&interval(None, Some(100))), Sign::ContainsZero);
        assert_eq!(sign(&interval(Some(-100), None)), Sign::ContainsZero);
        assert_eq!(sign(&interval(Some(100), None)), Sign::Positive);
        assert_eq!(sign(&interval(Some(-100), Some(-50))), Sign::Negative);
        assert_eq!(sign(&interval(Some(50), Some(100))), Sign::Positive);
        assert_eq!(sign(&interval(Some(-10), Some(100))), Sign::ContainsZero);
    }

    #[test]
    fn neg_interval_test() {
        assert_eq!(neg(&interval(None, None)), interval(None, None));
        assert_eq!(neg(&interval(Some(10), None)), interval(None, Some(-10)));
        assert_eq!(neg(&interval(Some(-10), None)), interval(None, Some(10)));
        assert_eq!(neg(&interval(None, Some(10))), interval(Some(-10), None));
        assert_eq!(neg(&interval(None, Some(-10))), interval(Some(10), None));
        assert_eq!(
            neg(&interval(Some(5), Some(10))),
            interval(Some(-10), Some(-5))
        );
    }

    #[test]
    fn add_interval_test() {
        assert_eq!(
            add(&interval(None, None), &interval(None, None)),
            interval(None, None)
        );
        assert_eq!(
            add(&interval(None, None), &interval(Some(-10), Some(10))),
            interval(None, None)
        );
        assert_eq!(
            add(&interval(Some(-10), Some(10)), &interval(None, None)),
            interval(None, None)
        );
        assert_eq!(
            add(
                &interval(Some(-20), Some(5)),
                &interval(Some(-10), Some(10))
            ),
            interval(Some(-30), Some(15))
        );
    }

    #[test]
    fn mul_interval_test() {
        assert_eq!(
            mul(&interval(None, Some(-3)), &interval(None, Some(-4))),
            interval(Some(12), None)
        );
        assert_eq!(
            mul(
                &interval(Some(-100), Some(-2)),
                &interval(Some(-50), Some(-20))
            ),
            interval(Some(40), Some(5000))
        );
        assert_eq!(
            mul(&interval(Some(2), None), &interval(Some(50), None)),
            interval(Some(100), None)
        );
        assert_eq!(
            mul(&interval(Some(30), Some(50)), &interval(Some(2), Some(3))),
            interval(Some(60), Some(150))
        );
        assert_eq!(
            mul(
                &interval(Some(-10), Some(-5)),
                &interval(Some(6), Some(100))
            ),
            interval(Some(-1000), Some(-30))
        );
        assert_eq!(
            mul(&interval(Some(3), Some(10)), &interval(None, Some(-1))),
            interval(None, Some(-3))
        );
        assert_eq!(
            mul(&interval(Some(2), Some(5)), &interval(Some(-3), Some(4))),
            interval(Some(-15), Some(20))
        );
        assert_eq!(
            mul(&interval(Some(-2), None), &interval(Some(3), Some(4))),
            interval(Some(-8), None)
        );
        assert_eq!(
            mul(&interval(None, None), &interval(Some(-10), Some(-4))),
            interval(None, None)
        );
        assert_eq!(
            mul(&interval(Some(-8), Some(6)), &interval(Some(-3), Some(-2))),
            interval(Some(-18), Some(24))
        );
        assert_eq!(
            mul(&interval(Some(-4), Some(6)), &interval(Some(-8), Some(10))),
            interval(Some(-48), Some(60))
        );
        assert_eq!(
            mul(
                &interval(Some(-100), Some(50)),
                &interval(Some(-5), Some(7))
            ),
            interval(Some(-700), Some(500))
        );
        assert_eq!(
            mul(&interval(Some(-5), Some(6)), &interval(Some(-4), Some(8))),
            interval(Some(-40), Some(48))
        );
        assert_eq!(
            mul(&interval(Some(-4), Some(10)), &interval(Some(-8), Some(6))),
            interval(Some(-80), Some(60))
        );
        assert_eq!(
            mul(&interval(None, Some(10)), &interval(Some(-5), Some(15))),
            interval(None, None)
        );
        assert_eq!(
            mul(&interval(Some(-4), Some(10)), &interval(Some(-8), None)),
            interval(None, None)
        );
    }

    #[test]
    fn recip_interval_test() {
        assert_eq!(recip(&interval(None, None)), interval(None, None));
        assert_eq!(
            recip(&interval(Some(50), Some(100))),
            Interval::new(
                Some(Ratio::new(1.to_bigint().unwrap(), 100.to_bigint().unwrap())),
                Some(Ratio::new(1.to_bigint().unwrap(), 50.to_bigint().unwrap())),
            )
        );
        assert_eq!(
            recip(&interval(Some(-10), Some(-5))),
            Interval::new(
                Some(Ratio::new(
                    1.to_bigint().unwrap(),
                    (-5).to_bigint().unwrap()
                )),
                Some(Ratio::new(
                    1.to_bigint().unwrap(),
                    (-10).to_bigint().unwrap()
                )),
            )
        );
    }

    fn replicate_ruler1_recipe() -> Ruleset<Math> {
        let mut rules = Ruleset::default();

        // Domain
        let lang = Workload::new(&["var", "const", "(uop expr)", "(bop expr expr)"]);
        let vars = &Workload::new(["a", "b", "c"]);
        let consts = &Workload::new(["0", "-1", "1"]);
        let uops = &Workload::new(["~", "fabs"]);
        let bops = &Workload::new(["+", "-", "*", "/"]);

        // Layer 1 (one op)
        println!("layer1");
        let layer1 = lang
            .clone()
            .iter_metric("expr", enumo::Metric::Depth, 2)
            .filter(Filter::Contains("var".parse().unwrap()))
            .plug_lang(vars, consts, uops, bops);
        let layer1_rules = Math::run_workload(layer1.clone(), rules.clone(), limits);
        rules.extend(layer1_rules);

        // Layer 2 (two ops)
        println!("layer2");
        let layer2 = lang
            .clone()
            .iter_metric("expr", enumo::Metric::Depth, 3)
            .filter(Filter::Contains("var".parse().unwrap()))
            .plug_lang(vars, consts, uops, bops);
        layer2.to_file("replicate_layer2_terms");
        let layer2_rules = Math::run_workload_fast_match(layer2.clone(), rules.clone(), limits);
        rules.extend(layer2_rules);

        rules
    }

    pub fn best_enumo_recipe() -> Ruleset<Math> {
        let mut rules = replicate_ruler1_recipe();
        let limits = Limits::default();

        // Contains var filter
        let contains_var_filter = Filter::Or(vec![
            Filter::Contains("a".parse().unwrap()),
            Filter::Contains("b".parse().unwrap()),
            Filter::Contains("c".parse().unwrap()),
        ]);

        // Safe filter
        let safe_filter = Filter::Invert(Box::new(Filter::Contains("(/ ?x 0)".parse().unwrap())));

        // Contains abs filter
        let contains_abs_filter = Filter::Contains("fabs".parse().unwrap());

        let vars = Workload::new(["a", "b", "c"]);
<<<<<<< HEAD
        let consts = Workload::new(["0", "-1", "1"]);
        let uops = Workload::new(["~", "fabs"]);
        let bops = Workload::new(["+", "-", "*", "/"]);

        let init_layer = Workload::Append(vec![vars.clone(), consts]);
        let op_layer = Workload::new(["(uop expr)", "(bop expr expr)"])
            .plug("uop", &uops)
            .plug("bop", &bops);

        // Layer 1
        println!("layer1");
        let init_layer_with_2 = Workload::Append(vec![init_layer.clone(), Workload::new(["2"])]);
        let app_layer1 = op_layer.clone().plug("expr", &init_layer_with_2);
        let layer1 = Workload::Append(vec![app_layer1, init_layer_with_2])
            .filter(contains_var_filter.clone())
            .filter(safe_filter.clone());

        let layer1_rules = Math::run_workload(
            layer1,
            rules.clone(),
            Limits {
                iter: 3,
                node: 300_000,
                derive_type: DeriveType::Lhs,
            },
        );
        rules.extend(layer1_rules);

        // Layer 2
        println!("layer2");
        let app_layer1 = op_layer.clone().plug("expr", &init_layer);
        let layer1 = Workload::Append(vec![app_layer1, init_layer.clone()]);
        let app_layer2 = op_layer.clone().plug("expr", &layer1);
        let layer2 = app_layer2
            .filter(safe_filter.clone())
            .filter(contains_var_filter.clone());

        let layer2_rules = Math::run_workload_fast_match(
            layer2.clone(),
            rules.clone(),
            Limits {
                iter: 3,
                node: 300_000,
                derive_type: DeriveType::AllRules,
            },
        );
        rules.extend(layer2_rules);
=======
        let consts = Workload::new(["-1", "0", "1", "2"]);
>>>>>>> 23c7fb87

        // Div
        println!("div");
        let div = Workload::new(["(/ v (/ v v))"]).plug("v", &vars);
        let div_rules = Math::run_workload(
            div,
            rules.clone(),
            Limits {
                iter: 3,
                node: 300_000,
                derive_type: DeriveType::AllRules,
            },
        );
        rules.extend(div_rules);

        // Nested fabs
        println!("nested fabs");
<<<<<<< HEAD
        let layer2_abs = layer2.filter(contains_abs_filter);
        let nested_abs = Workload::new(["(fabs e)"]).plug("e", &layer2_abs);
        let nested_abs_rules = Math::run_workload_fast_match(
            nested_abs,
            rules.clone(),
            Limits {
                iter: 3,
                node: 300_000,
                derive_type: DeriveType::AllRules,
            },
        );
=======
        let op_layer = Workload::new(["(uop expr)", "(bop expr expr)"])
            .plug("uop", &Workload::new(&["~", "fabs"]))
            .plug("bop", &Workload::new(&["+", "-", "*", "/"]));
        let layer1 = op_layer.clone().plug("expr", &vars.append(consts));
        let layer2 = op_layer
            .plug("expr", &layer1)
            .filter(safe_filter.clone())
            .filter(contains_var_filter.clone())
            .filter(contains_abs_filter);
        let nested_abs = Workload::new(["(fabs e)"]).plug("e", &layer2);
        let nested_abs_rules = Math::run_workload_fast_match(nested_abs, rules.clone(), limits);
>>>>>>> 23c7fb87
        rules.extend(nested_abs_rules);

        rules
    }

    fn test_against_herbie(rules: &Ruleset<Math>, name: &str, duration: Duration) {
        let herbie: Ruleset<Math> = Ruleset::from_file("baseline/herbie-rational.rules");

        println!("Comparing rational to herbie...");
<<<<<<< HEAD
        rules.baseline_compare_to(herbie, "herbie", "rational", duration, 2, 300_000)
=======
        rules.baseline_compare_to(
            &herbie,
            "herbie",
            name,
            duration,
            Limits {
                iter: 2,
                node: 300000,
            },
        )
>>>>>>> 23c7fb87
    }

    #[test]
    fn run_all() {
        let start = Instant::now();
        let rules = replicate_ruler1_recipe();
        let duration = start.elapsed();

        rules.write_json_rules("rational_replicate.json");
        test_against_ruler1(&rules, "rational (replicate)", duration);
        test_against_herbie(&rules, "rational (replicate)", duration);

        let start = Instant::now();
        let rules = best_enumo_recipe();
        let duration = start.elapsed();

        rules.write_json_rules("rational_best.json");
        test_against_ruler1(&rules, "rational (best)", duration);
        test_against_herbie(&rules, "rational (best)", duration);
    }

    fn test_against_ruler1(rules: &Ruleset<Math>, name: &str, duration: Duration) {
        let ruler1: Ruleset<Math> = Ruleset::from_file("baseline/rational.rules");

        println!("Comparing rational to ruler1...");
<<<<<<< HEAD
        rules.baseline_compare_to(ruler1, "ruler1", "rational", duration, 2, 150_000)
=======
        rules.baseline_compare_to(
            &ruler1,
            "ruler1",
            name,
            duration,
            Limits {
                iter: 2,
                node: 150000,
            },
        )
>>>>>>> 23c7fb87
    }
}<|MERGE_RESOLUTION|>--- conflicted
+++ resolved
@@ -539,6 +539,7 @@
 
     fn replicate_ruler1_recipe() -> Ruleset<Math> {
         let mut rules = Ruleset::default();
+        let limits = Limits::default();
 
         // Domain
         let lang = Workload::new(&["var", "const", "(uop expr)", "(bop expr expr)"]);
@@ -565,7 +566,7 @@
             .filter(Filter::Contains("var".parse().unwrap()))
             .plug_lang(vars, consts, uops, bops);
         layer2.to_file("replicate_layer2_terms");
-        let layer2_rules = Math::run_workload_fast_match(layer2.clone(), rules.clone(), limits);
+        let layer2_rules = Math::run_workload_fast_match(layer2, rules.clone(), limits);
         rules.extend(layer2_rules);
 
         rules
@@ -589,57 +590,7 @@
         let contains_abs_filter = Filter::Contains("fabs".parse().unwrap());
 
         let vars = Workload::new(["a", "b", "c"]);
-<<<<<<< HEAD
-        let consts = Workload::new(["0", "-1", "1"]);
-        let uops = Workload::new(["~", "fabs"]);
-        let bops = Workload::new(["+", "-", "*", "/"]);
-
-        let init_layer = Workload::Append(vec![vars.clone(), consts]);
-        let op_layer = Workload::new(["(uop expr)", "(bop expr expr)"])
-            .plug("uop", &uops)
-            .plug("bop", &bops);
-
-        // Layer 1
-        println!("layer1");
-        let init_layer_with_2 = Workload::Append(vec![init_layer.clone(), Workload::new(["2"])]);
-        let app_layer1 = op_layer.clone().plug("expr", &init_layer_with_2);
-        let layer1 = Workload::Append(vec![app_layer1, init_layer_with_2])
-            .filter(contains_var_filter.clone())
-            .filter(safe_filter.clone());
-
-        let layer1_rules = Math::run_workload(
-            layer1,
-            rules.clone(),
-            Limits {
-                iter: 3,
-                node: 300_000,
-                derive_type: DeriveType::Lhs,
-            },
-        );
-        rules.extend(layer1_rules);
-
-        // Layer 2
-        println!("layer2");
-        let app_layer1 = op_layer.clone().plug("expr", &init_layer);
-        let layer1 = Workload::Append(vec![app_layer1, init_layer.clone()]);
-        let app_layer2 = op_layer.clone().plug("expr", &layer1);
-        let layer2 = app_layer2
-            .filter(safe_filter.clone())
-            .filter(contains_var_filter.clone());
-
-        let layer2_rules = Math::run_workload_fast_match(
-            layer2.clone(),
-            rules.clone(),
-            Limits {
-                iter: 3,
-                node: 300_000,
-                derive_type: DeriveType::AllRules,
-            },
-        );
-        rules.extend(layer2_rules);
-=======
         let consts = Workload::new(["-1", "0", "1", "2"]);
->>>>>>> 23c7fb87
 
         // Div
         println!("div");
@@ -657,19 +608,6 @@
 
         // Nested fabs
         println!("nested fabs");
-<<<<<<< HEAD
-        let layer2_abs = layer2.filter(contains_abs_filter);
-        let nested_abs = Workload::new(["(fabs e)"]).plug("e", &layer2_abs);
-        let nested_abs_rules = Math::run_workload_fast_match(
-            nested_abs,
-            rules.clone(),
-            Limits {
-                iter: 3,
-                node: 300_000,
-                derive_type: DeriveType::AllRules,
-            },
-        );
-=======
         let op_layer = Workload::new(["(uop expr)", "(bop expr expr)"])
             .plug("uop", &Workload::new(&["~", "fabs"]))
             .plug("bop", &Workload::new(&["+", "-", "*", "/"]));
@@ -681,7 +619,6 @@
             .filter(contains_abs_filter);
         let nested_abs = Workload::new(["(fabs e)"]).plug("e", &layer2);
         let nested_abs_rules = Math::run_workload_fast_match(nested_abs, rules.clone(), limits);
->>>>>>> 23c7fb87
         rules.extend(nested_abs_rules);
 
         rules
@@ -691,20 +628,7 @@
         let herbie: Ruleset<Math> = Ruleset::from_file("baseline/herbie-rational.rules");
 
         println!("Comparing rational to herbie...");
-<<<<<<< HEAD
-        rules.baseline_compare_to(herbie, "herbie", "rational", duration, 2, 300_000)
-=======
-        rules.baseline_compare_to(
-            &herbie,
-            "herbie",
-            name,
-            duration,
-            Limits {
-                iter: 2,
-                node: 300000,
-            },
-        )
->>>>>>> 23c7fb87
+        rules.baseline_compare_to(&herbie, "herbie", "rational", duration, 2, 300_000)
     }
 
     #[test]
@@ -730,19 +654,6 @@
         let ruler1: Ruleset<Math> = Ruleset::from_file("baseline/rational.rules");
 
         println!("Comparing rational to ruler1...");
-<<<<<<< HEAD
-        rules.baseline_compare_to(ruler1, "ruler1", "rational", duration, 2, 150_000)
-=======
-        rules.baseline_compare_to(
-            &ruler1,
-            "ruler1",
-            name,
-            duration,
-            Limits {
-                iter: 2,
-                node: 150000,
-            },
-        )
->>>>>>> 23c7fb87
+        rules.baseline_compare_to(&ruler1, "ruler1", "rational", duration, 2, 150_000)
     }
 }