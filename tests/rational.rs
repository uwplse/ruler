use egg::Rewrite;
use num::{rational::Ratio, BigInt, Signed, ToPrimitive, Zero};
use num_bigint::ToBigInt;
use ruler::{
    enumo::{Rule, Ruleset, Scheduler, Workload},
    *,
};
use std::{ops::*, time::Instant};
use symbolic_expressions::parser::parse_str;
use symbolic_expressions::Sexp;
use z3::ast::Ast;
#[path = "./recipes/rational_best.rs"]
pub mod rational_best;
#[path = "./recipes/rational_replicate.rs"]
pub mod rational_replicate;

/// define `Constant` for rationals.
pub type Constant = Ratio<BigInt>;

fn mk_rat(n: i64, d: i64) -> Ratio<BigInt> {
    if d.is_zero() {
        panic!("mk_rat: denominator is zero!");
    }
    let n = n
        .to_bigint()
        .unwrap_or_else(|| panic!("could not make bigint from {}", n));
    let d = d
        .to_bigint()
        .unwrap_or_else(|| panic!("could not make bigint from {}", d));

    Ratio::new(n, d)
}

egg::define_language! {
  pub enum Math {
    "+" = Add([Id; 2]),
    "-" = Sub([Id; 2]),
    "*" = Mul([Id; 2]),
    "/" = Div([Id; 2]),
    "~" = Neg(Id),
    "fabs" = Abs(Id),
    "if" = If([Id; 3]),
    "zero" = Z(Id),
    Lit(Constant),
    Var(egg::Symbol),
  }
}

impl SynthLanguage for Math {
    type Constant = Constant;

    fn eval<'a, F>(&'a self, cvec_len: usize, mut get_cvec: F) -> CVec<Self>
    where
        F: FnMut(&'a Id) -> &'a CVec<Self>,
    {
        match self {
            Math::Add([x, y]) => map!(get_cvec, x, y => Some(x + y)),
            Math::Sub([x, y]) => map!(get_cvec, x, y => Some(x - y)),
            Math::Mul([x, y]) => map!(get_cvec, x, y => Some(x * y)),
            Math::Div([x, y]) => map!(get_cvec, x, y => {
              if y.is_zero() {
                None
              } else {
                Some(x / y)
              }
            }),
            Math::Neg(x) => map!(get_cvec, x => Some(-x)),
            Math::Abs(a) => map!(get_cvec, a => Some(a.abs())),
            Math::Lit(c) => vec![Some(c.clone()); cvec_len],
            Math::Var(_) => vec![],
            Math::If([x, y, z]) => {
                map!(get_cvec, x, y, z => Some( if x.is_zero() {z.clone()} else {y.clone()}))
            }

            Math::Z(x) => {
                let zero = mk_rat(0, 1);
                let one = mk_rat(1, 1);
                map!(get_cvec, x => Some(if x.eq(&zero) {one.clone()} else {zero.clone()}))
            }
        }
    }

    fn mk_interval<'a, F>(&'a self, mut get_interval: F) -> Interval<Self::Constant>
    where
        F: FnMut(&'a Id) -> &'a Interval<Self::Constant>,
    {
        match self {
            Math::Lit(n) => Interval::new(Some(n.clone()), Some(n.clone())),
            Math::Var(_) => Interval::default(),
            Math::Neg(x) => neg(get_interval(x)),
            Math::Abs(a) => abs(get_interval(a)),
            Math::Add([x, y]) => add(get_interval(x), get_interval(y)),
            Math::Sub([x, y]) => add(get_interval(x), &neg(get_interval(y))),
            Math::Mul([x, y]) => mul(get_interval(x), get_interval(y)),
            Math::Div([x, y]) => mul(get_interval(x), &recip(get_interval(y))),
            Math::If(_) => Interval::default(), // TODO?
            Math::Z(_) => Interval::default(),
        }
    }

    fn initialize_vars(egraph: &mut EGraph<Self, SynthAnalysis>, vars: &[String]) {
        let consts = vec![
            Some(mk_rat(-1, 1)),
            Some(mk_rat(0, 1)),
            Some(mk_rat(1, 1)),
            Some(mk_rat(2, 1)),
            Some(mk_rat(-3, 1)),
            Some(mk_rat(1238923, 2)),
        ];
        let cvecs = self_product(&consts, vars.len());

        egraph.analysis.cvec_len = cvecs[0].len();

        for (i, v) in vars.iter().enumerate() {
            let id = egraph.add(Math::Var(Symbol::from(v.clone())));
            let cvec = cvecs[i].clone();
            egraph[id].data.cvec = cvec;
        }
    }

    fn mk_var(sym: egg::Symbol) -> Self {
        Math::Var(sym)
    }

    fn to_var(&self) -> Option<Symbol> {
        match self {
            Math::Var(v) => Some(*v),
            _ => None,
        }
    }

    fn validate(lhs: &Pattern<Self>, rhs: &Pattern<Self>) -> ValidationResult {
        let mut cfg = z3::Config::new();
        cfg.set_timeout_msec(1000);
        let ctx = z3::Context::new(&cfg);
        let solver = z3::Solver::new(&ctx);
        let lexpr = egg_to_z3(&ctx, Self::instantiate(lhs).as_ref());
        let rexpr = egg_to_z3(&ctx, Self::instantiate(rhs).as_ref());
        let lhs_denom = Self::all_denominators(Self::pat_to_sexp(lhs));
        let rhs_denom = Self::all_denominators(Self::pat_to_sexp(rhs));
        let denominators = lhs_denom.union(&rhs_denom);

        let mut assert_equal = lexpr._eq(&rexpr);
        let zero_z3 = z3::ast::Real::from_real(&ctx, 0, 1);

        for d in denominators {
            let expr = egg_to_z3(
                &ctx,
                Self::instantiate(&d.to_string().parse::<Pattern<Math>>().unwrap()).as_ref(),
            );
            assert_equal = expr._eq(&zero_z3).not().implies(&assert_equal);
        }

        let rhs_errors = Self::one_of_errors(&ctx, rhs_denom);
        let lhs_errors = Self::one_of_errors(&ctx, lhs_denom);
        let error_preserved = rhs_errors.iff(&lhs_errors);
        let assertion = z3::ast::Bool::and(&ctx, &[&assert_equal, &error_preserved]);

        solver.assert(&assertion.not());
        Self::z3_res_to_validationresult(solver.check())
    }

    fn is_constant(&self) -> bool {
        matches!(self, Math::Lit(_))
    }

    fn mk_constant(c: Self::Constant, _egraph: &mut EGraph<Self, SynthAnalysis>) -> Self {
        Math::Lit(c)
    }
}

impl Math {
    fn one_of_errors(ctx: &z3::Context, denoms: HashSet<String>) -> z3::ast::Bool {
        let zero_z3 = z3::ast::Real::from_real(&ctx, 0, 1);

        let mut one_of_rhs_errors = z3::ast::Bool::from_bool(ctx, false);
        for d in denoms {
            let expr = egg_to_z3(
                ctx,
                Self::instantiate(&d.to_string().parse::<Pattern<Math>>().unwrap()).as_ref(),
            );
            one_of_rhs_errors = z3::ast::Bool::or(ctx, &[&one_of_rhs_errors, &expr._eq(&zero_z3)]);
        }
        one_of_rhs_errors
    }

    fn z3_res_to_validationresult(res: z3::SatResult) -> ValidationResult {
        match res {
            z3::SatResult::Unsat => ValidationResult::Valid,
            z3::SatResult::Sat => ValidationResult::Invalid,
            z3::SatResult::Unknown => ValidationResult::Unknown,
        }
    }

    fn pat_to_sexp(pat: &Pattern<Math>) -> Sexp {
        parse_str(&pat.to_string()).unwrap()
    }

    fn all_denominators(sexp: Sexp) -> HashSet<String> {
        let mut res = HashSet::<String>::default();
        match sexp {
            Sexp::List(list) => {
                if list[0] == Sexp::String("/".to_string()) {
                    res.insert(list[2].to_string());
                }

                for s in list {
                    res.extend(Self::all_denominators(s));
                }
            }
            Sexp::String(atom) => (),
            Empty => (),
        }

        res
    }

    // currently does nothing
    fn wrap_neqzero(sexp: Sexp) -> Sexp {
        sexp
    }

    fn add_condition(rule: Rule<Math>) -> Option<Rule<Math>> {
        let lhs_sexp = parse_str(&rule.lhs.to_string()).unwrap();
        let rhs_sexp = parse_str(&rule.rhs.to_string()).unwrap();
        let lhs_denoms = Self::all_denominators(lhs_sexp.clone());
        let rhs_denoms = Self::all_denominators(rhs_sexp.clone());
        let intersection: HashSet<String> = lhs_denoms.intersection(&rhs_denoms).cloned().collect();
        let all_denoms: Vec<String> = lhs_denoms
            .union(&rhs_denoms)
            .cloned()
            .collect::<HashSet<String>>()
            .difference(&intersection)
            .cloned()
            .collect();

        if all_denoms.is_empty() {
            None
        } else {
            let mut iterator = all_denoms.iter();
            let mut condition: Sexp =
                Self::wrap_neqzero(parse_str(iterator.next().unwrap()).unwrap());

            // TODO doesn't handle multiple denominators
            if let Some(_) = iterator.next() {
                return None;
            }
            for denom in iterator {
                condition = Sexp::List(vec![
                    Sexp::String("and".to_string()),
                    condition,
                    Self::wrap_neqzero(parse_str(denom).unwrap()),
                ]);
            }
            let rhs = Sexp::List(vec![
                Sexp::String("if".to_string()),
                condition,
                rhs_sexp,
                lhs_sexp,
            ])
            .to_string()
            .parse::<Pattern<Math>>()
            .unwrap();

            let name = format!("{} ==> {}", rule.lhs, rhs);
            let rewrite = Rewrite::new(name.clone(), rule.lhs.clone(), rhs.clone()).unwrap();
            Some(Rule {
                lhs: rule.lhs,
                rhs,
                name: name.into(),
                rewrite,
            })
        }
    }

    fn run_workload_conditional(
        workload: Workload,
        prior: Ruleset<Self>,
        limits: Limits,
        fast_match: bool,
    ) -> Ruleset<Self> {
        let t = Instant::now();

        let egraph = workload.to_egraph::<Self>();
        let compressed = Scheduler::Compress(limits).run(&egraph, &prior);

        let candidates = if fast_match {
            Ruleset::fast_cvec_match(&compressed)
        } else {
            Ruleset::cvec_match(&compressed)
        };

        println!(
            "Partionioning {} candidates into valid/invalid",
            candidates.len()
        );
        let (mut valid, invalid) = candidates.partition(|r| r.is_valid());
        println!(
            "Found {} valid and {} invalid rules",
            valid.len(),
            invalid.len()
        );

        let num_prior = prior.len();
        let chosen = valid.minimize(prior.clone(), Scheduler::Compress(limits));

        // here's the conditional stuff
        /*
        let mut with_condition = Ruleset::<Math>(
            invalid
                .0
                .iter()
                .filter_map(|r| {
                    if let Some(rewritten) = Self::add_condition(r.1.clone()) {
                        Some((rewritten.name.clone(), rewritten))
                    } else {
                        None
                    }
                })
                .collect(),
        );

        println!(
            "Instrumented {} rules with conditions",
            with_condition.len()
        );

        let chosen_conditional =
            with_condition.minimize(prior.union(&chosen), Scheduler::Compress(limits));

        let result = chosen.union(&chosen_conditional);*/
        let result = chosen;

        let time = t.elapsed().as_secs_f64();
        println!(
            "Learned {} bidirectional rewrites ({} total rewrites) in {} using {} prior rewrites",
            result.bidir_len(),
            result.len(),
            time,
            num_prior
        );

        result.pretty_print();
        result
    }
}

fn egg_to_z3<'a>(ctx: &'a z3::Context, expr: &[Math]) -> z3::ast::Real<'a> {
    let mut buf: Vec<z3::ast::Real> = vec![];
    for node in expr.as_ref().iter() {
        match node {
            Math::Add([x, y]) => buf.push(z3::ast::Real::add(
                ctx,
                &[&buf[usize::from(*x)], &buf[usize::from(*y)]],
            )),
            Math::Sub([x, y]) => buf.push(z3::ast::Real::sub(
                ctx,
                &[&buf[usize::from(*x)], &buf[usize::from(*y)]],
            )),
            Math::Mul([x, y]) => buf.push(z3::ast::Real::mul(
                ctx,
                &[&buf[usize::from(*x)], &buf[usize::from(*y)]],
            )),
            Math::Div([x, y]) => {
                // Do NOT assume denominator is non-zero
                buf.push(z3::ast::Real::div(
                    &buf[usize::from(*x)],
                    &buf[usize::from(*y)],
                ))
            }
            Math::Neg(x) => buf.push(z3::ast::Real::unary_minus(&buf[usize::from(*x)])),
            Math::Abs(a) => {
                let inner = &buf[usize::from(*a)].clone();
                let zero = z3::ast::Real::from_real(ctx, 0, 1);
                buf.push(z3::ast::Bool::ite(
                    &z3::ast::Real::le(inner, &zero),
                    &z3::ast::Real::unary_minus(inner),
                    &inner,
                ));
            }
            Math::Lit(c) => buf.push(z3::ast::Real::from_real(
                ctx,
                (c.numer()).to_i32().unwrap(),
                (c.denom()).to_i32().unwrap(),
            )),
            Math::Var(v) => buf.push(z3::ast::Real::new_const(ctx, v.to_string())),
            Math::If([x, y, z]) => {
                let zero = z3::ast::Real::from_real(ctx, 0, 1);
                let cond = z3::ast::Bool::not(&buf[usize::from(*x)]._eq(&zero));
                buf.push(z3::ast::Bool::ite(
                    &cond,
                    &buf[usize::from(*y)],
                    &buf[usize::from(*z)],
                ))
            }
            Math::Z(x) => {
                let l = &buf[usize::from(*x)];
                let zero = z3::ast::Real::from_real(ctx, 0, 1);
                let one = z3::ast::Real::from_real(ctx, 1, 1);
                buf.push(z3::ast::Bool::ite(
                    &z3::ast::Real::_eq(l, &zero),
                    &one,
                    &zero,
                ))
            }
        }
    }
    buf.pop().unwrap()
}

// Interval helpers
#[derive(Debug, Clone, PartialEq, Eq)]
enum Sign {
    Positive,
    ContainsZero,
    Negative,
}

fn sign(interval: &Interval<Constant>) -> Sign {
    match (&interval.low, &interval.high) {
        (None, None) => Sign::ContainsZero,
        (Some(x), None) => {
            if x.is_positive() {
                Sign::Positive
            } else {
                Sign::ContainsZero
            }
        }
        (None, Some(y)) => {
            if y.is_negative() {
                Sign::Negative
            } else {
                Sign::ContainsZero
            }
        }
        (Some(x), Some(y)) => {
            if x.is_positive() && y.is_positive() {
                Sign::Positive
            } else if x.is_negative() && y.is_negative() {
                Sign::Negative
            } else {
                Sign::ContainsZero
            }
        }
    }
}

fn neg(interval: &Interval<Constant>) -> Interval<Constant> {
    let low = interval.low.clone();
    let high = interval.high.clone();
    Interval::new(high.map(|x| -x), low.map(|x| -x))
}

fn abs(interval: &Interval<Constant>) -> Interval<Constant> {
    let low = interval.low.clone();
    let high = interval.high.clone();

    match (low, high) {
        (None, None) => Interval::new(None, None),
        (Some(x), None) => {
            if x.is_negative() {
                Interval::new(Some(-x), None)
            } else {
                Interval::new(Some(x), None)
            }
        }
        (None, Some(y)) => {
            if y.is_negative() {
                Interval::new(None, Some(-y))
            } else {
                Interval::new(None, Some(y))
            }
        }
        (Some(x), Some(y)) => {
            if x.is_negative() {
                if y.is_negative() {
                    Interval::new(Some(-x), Some(-y))
                } else {
                    Interval::new(Some(-x), Some(y))
                }
            } else {
                if y.is_negative() {
                    Interval::new(Some(x), Some(-y))
                } else {
                    Interval::new(Some(x), Some(y))
                }
            }
        }
    }
}

fn add(a: &Interval<Constant>, b: &Interval<Constant>) -> Interval<Constant> {
    let add_opts = |x: Option<Constant>, y: Option<Constant>| x.zip(y).map(|(x, y)| x + y);
    let a = a.clone();
    let b = b.clone();
    Interval::new(add_opts(a.low, b.low), add_opts(a.high, b.high))
}

fn mul(a: &Interval<Constant>, b: &Interval<Constant>) -> Interval<Constant> {
    let mul_opts = |x: Option<Constant>, y: Option<Constant>| x.zip(y).map(|(x, y)| x * y);
    let (sign_a, sign_b) = (sign(a), sign(b));
    let a = a.clone();
    let b = b.clone();
    match (sign_a, sign_b) {
        (Sign::Negative, Sign::Negative) => {
            Interval::new(mul_opts(a.high, b.high), mul_opts(a.low, b.low))
        }
        (Sign::Positive, Sign::Positive) => {
            Interval::new(mul_opts(a.low, b.low), mul_opts(a.high, b.high))
        }
        (Sign::Positive, Sign::Negative) => {
            Interval::new(mul_opts(a.high, b.low), mul_opts(a.low, b.high))
        }
        (Sign::Negative, Sign::Positive) => {
            Interval::new(mul_opts(a.low, b.high), mul_opts(a.high, b.low))
        }

        (Sign::Positive, Sign::ContainsZero) => {
            Interval::new(mul_opts(a.high.clone(), b.low), mul_opts(a.high, b.high))
        }
        (Sign::ContainsZero, Sign::Positive) => {
            Interval::new(mul_opts(a.low, b.high.clone()), mul_opts(a.high, b.high))
        }

        (Sign::Negative, Sign::ContainsZero) => {
            Interval::new(mul_opts(a.low.clone(), b.high), mul_opts(a.low, b.low))
        }
        (Sign::ContainsZero, Sign::Negative) => {
            Interval::new(mul_opts(a.high, b.low.clone()), mul_opts(a.low, b.low))
        }

        (Sign::ContainsZero, Sign::ContainsZero) => {
            let al_bh = mul_opts(a.low.clone(), b.high.clone());
            let ah_bl = mul_opts(a.high.clone(), b.low.clone());
            let min = al_bh.zip(ah_bl).map(|(x, y)| x.min(y));

            let ah_bh = mul_opts(a.high, b.high);
            let al_bl = mul_opts(a.low, b.low);
            let max = ah_bh.zip(al_bl).map(|(x, y)| x.max(y));
            Interval::new(min, max)
        }
    }
}

fn recip(interval: &Interval<Constant>) -> Interval<Constant> {
    let interval = interval.clone();
    let sign = sign(&interval);
    match (interval.low, interval.high) {
        (Some(x), Some(y)) => match sign {
            Sign::ContainsZero => Interval::default(),
            _ => Interval::new(Some(y.recip()), Some(x.recip())),
        },
        _ => Interval::default(),
    }
}

#[cfg(test)]
pub mod test {

    use super::*;
    use crate::rational_best::best_enumo_recipe;
    use crate::rational_replicate::replicate_ruler1_recipe;
    use ruler::{
        enumo::{Ruleset, Workload},
<<<<<<< HEAD
        recipe_utils::run_workload,
=======
        recipe_utils::{base_lang, iter_metric, run_workload},
>>>>>>> 0e9874f4
    };

    fn interval(low: Option<i32>, high: Option<i32>) -> Interval<Constant> {
        let i32_to_constant = |x: i32| Ratio::new(x.to_bigint().unwrap(), 1.to_bigint().unwrap());
        Interval::new(low.map(i32_to_constant), high.map(i32_to_constant))
    }

    #[test]
    fn sign_test() {
        assert_eq!(sign(&interval(None, None)), Sign::ContainsZero);
        assert_eq!(sign(&interval(None, Some(-100))), Sign::Negative);
        assert_eq!(sign(&interval(None, Some(100))), Sign::ContainsZero);
        assert_eq!(sign(&interval(Some(-100), None)), Sign::ContainsZero);
        assert_eq!(sign(&interval(Some(100), None)), Sign::Positive);
        assert_eq!(sign(&interval(Some(-100), Some(-50))), Sign::Negative);
        assert_eq!(sign(&interval(Some(50), Some(100))), Sign::Positive);
        assert_eq!(sign(&interval(Some(-10), Some(100))), Sign::ContainsZero);
    }

    #[test]
    fn neg_interval_test() {
        assert_eq!(neg(&interval(None, None)), interval(None, None));
        assert_eq!(neg(&interval(Some(10), None)), interval(None, Some(-10)));
        assert_eq!(neg(&interval(Some(-10), None)), interval(None, Some(10)));
        assert_eq!(neg(&interval(None, Some(10))), interval(Some(-10), None));
        assert_eq!(neg(&interval(None, Some(-10))), interval(Some(10), None));
        assert_eq!(
            neg(&interval(Some(5), Some(10))),
            interval(Some(-10), Some(-5))
        );
    }

    #[test]
    fn add_interval_test() {
        assert_eq!(
            add(&interval(None, None), &interval(None, None)),
            interval(None, None)
        );
        assert_eq!(
            add(&interval(None, None), &interval(Some(-10), Some(10))),
            interval(None, None)
        );
        assert_eq!(
            add(&interval(Some(-10), Some(10)), &interval(None, None)),
            interval(None, None)
        );
        assert_eq!(
            add(
                &interval(Some(-20), Some(5)),
                &interval(Some(-10), Some(10))
            ),
            interval(Some(-30), Some(15))
        );
    }

    #[test]
    fn mul_interval_test() {
        assert_eq!(
            mul(&interval(None, Some(-3)), &interval(None, Some(-4))),
            interval(Some(12), None)
        );
        assert_eq!(
            mul(
                &interval(Some(-100), Some(-2)),
                &interval(Some(-50), Some(-20))
            ),
            interval(Some(40), Some(5000))
        );
        assert_eq!(
            mul(&interval(Some(2), None), &interval(Some(50), None)),
            interval(Some(100), None)
        );
        assert_eq!(
            mul(&interval(Some(30), Some(50)), &interval(Some(2), Some(3))),
            interval(Some(60), Some(150))
        );
        assert_eq!(
            mul(
                &interval(Some(-10), Some(-5)),
                &interval(Some(6), Some(100))
            ),
            interval(Some(-1000), Some(-30))
        );
        assert_eq!(
            mul(&interval(Some(3), Some(10)), &interval(None, Some(-1))),
            interval(None, Some(-3))
        );
        assert_eq!(
            mul(&interval(Some(2), Some(5)), &interval(Some(-3), Some(4))),
            interval(Some(-15), Some(20))
        );
        assert_eq!(
            mul(&interval(Some(-2), None), &interval(Some(3), Some(4))),
            interval(Some(-8), None)
        );
        assert_eq!(
            mul(&interval(None, None), &interval(Some(-10), Some(-4))),
            interval(None, None)
        );
        assert_eq!(
            mul(&interval(Some(-8), Some(6)), &interval(Some(-3), Some(-2))),
            interval(Some(-18), Some(24))
        );
        assert_eq!(
            mul(&interval(Some(-4), Some(6)), &interval(Some(-8), Some(10))),
            interval(Some(-48), Some(60))
        );
        assert_eq!(
            mul(
                &interval(Some(-100), Some(50)),
                &interval(Some(-5), Some(7))
            ),
            interval(Some(-700), Some(500))
        );
        assert_eq!(
            mul(&interval(Some(-5), Some(6)), &interval(Some(-4), Some(8))),
            interval(Some(-40), Some(48))
        );
        assert_eq!(
            mul(&interval(Some(-4), Some(10)), &interval(Some(-8), Some(6))),
            interval(Some(-80), Some(60))
        );
        assert_eq!(
            mul(&interval(None, Some(10)), &interval(Some(-5), Some(15))),
            interval(None, None)
        );
        assert_eq!(
            mul(&interval(Some(-4), Some(10)), &interval(Some(-8), None)),
            interval(None, None)
        );
    }

    #[test]
    fn recip_interval_test() {
        assert_eq!(recip(&interval(None, None)), interval(None, None));
        assert_eq!(
            recip(&interval(Some(50), Some(100))),
            Interval::new(
                Some(Ratio::new(1.to_bigint().unwrap(), 100.to_bigint().unwrap())),
                Some(Ratio::new(1.to_bigint().unwrap(), 50.to_bigint().unwrap())),
            )
        );
        assert_eq!(
            recip(&interval(Some(-10), Some(-5))),
            Interval::new(
                Some(Ratio::new(
                    1.to_bigint().unwrap(),
                    (-5).to_bigint().unwrap()
                )),
                Some(Ratio::new(
                    1.to_bigint().unwrap(),
                    (-10).to_bigint().unwrap()
                )),
            )
        );
    }

    #[test]
    fn run() {
        // Skip this test in github actions
        if std::env::var("CI").is_ok() && std::env::var("SKIP_RECIPES").is_ok() {
            return;
        }

        let ruler1: Ruleset<Math> = Ruleset::from_file("baseline/rational.rules");
        let herbie: Ruleset<Math> = Ruleset::from_file("baseline/herbie-rational.rules");

        println!("Beginning rulefinding for rational (replicate)...");

        let start = Instant::now();
        let replicate_rules = replicate_ruler1_recipe();
        let duration = start.elapsed();

        println!("{} replicate rules found.", replicate_rules.len());

        logger::write_output(
            &replicate_rules,
            &ruler1,
            "rational_replicate",
            "oopsla",
            duration,
        );

        println!("Derivability with Ruler 1 complete.");

        logger::write_output(
            &replicate_rules,
            &herbie,
            "rational_replicate",
            "herbie",
            duration,
        );

        println!("Derivability with Herbie complete.");

        println!("Beginning rulefinding for rational (best)...");

        let start = Instant::now();
        let best_rules = best_enumo_recipe();
        let duration = start.elapsed();

<<<<<<< HEAD
        println!("{} best rules found.", best_rules.len());

        logger::write_output(&best_rules, &ruler1, "rational_best", "oopsla", duration);
        println!("Derivability with Ruler 1 complete.");
        logger::write_output(&best_rules, &herbie, "rational_best", "herbie", duration);
        println!("Derivability with Herbie complete.");
=======
        logger::write_output(&best_rules, &ruler1, "rational_best", "oopsla", duration);
        logger::write_output(&best_rules, &herbie, "rational_best", "herbie", duration);
>>>>>>> 0e9874f4
    }

    #[test]
    fn cond_div_figure() {
<<<<<<< HEAD
        let lang = Workload::new(&["var", "const", "(uop expr)", "(bop expr expr)"]);
        let uops = &Workload::new(["~", "fabs"]);
        let bops = &Workload::new(["+", "-", "*", "/"]);

        let mut all_rules: Ruleset<Math> = Ruleset::default();

        let starting_rules = run_workload(
            lang.clone()
                .iter_metric("expr", enumo::Metric::Atoms, 3)
                .plug_lang(
                    &Workload::new(["a", "b", "c"]),
                    &Workload::new(["-1", "0", "1"]),
                    uops,
                    bops,
                ),
=======
        let mut all_rules: Ruleset<Math> = Ruleset::default();

        let starting_rules = run_workload(
            iter_metric(base_lang(), "EXPR", enumo::Metric::Atoms, 3)
                .plug("CONST", &Workload::new(["-1", "0", "1"]))
                .plug("VAR", &Workload::new(["a", "b", "c"]))
                .plug("UOP", &Workload::new(["~", "fabs"]))
                .plug("BOP", &Workload::new(["+", "*", "-", "/"]))
                .plug("TOP", &Workload::empty()),
>>>>>>> 0e9874f4
            all_rules.clone(),
            Limits::default(),
            false,
        );
        all_rules.extend(starting_rules);

        let basic_if_rules = run_workload(
            Workload::new(["(if e e e)"])
                .plug("e", &Workload::new(["a", "b", "c", "-1", "0", "1"])),
            all_rules.clone(),
            Limits::default(),
            false,
        );
        all_rules.extend(basic_if_rules);

        let terms = Workload::new(["(/ lit var)", "(if (zero var) (/ lit var) (op lit lit))"])
            .plug("lit", &Workload::new(["a", "0", "1"]))
            .plug("var", &Workload::new(["a"]))
            .plug("op", &Workload::new(["+", "-", "*", "/"]));
        terms.to_file("guard.terms");

        let guarded_rules = run_workload(terms, all_rules.clone(), Limits::default(), false);
        assert!(guarded_rules
            .0
            .contains_key("(/ ?a ?a) ==> (if (zero ?a) (/ ?a ?a) 1)"));
    }
}<|MERGE_RESOLUTION|>--- conflicted
+++ resolved
@@ -562,11 +562,7 @@
     use crate::rational_replicate::replicate_ruler1_recipe;
     use ruler::{
         enumo::{Ruleset, Workload},
-<<<<<<< HEAD
-        recipe_utils::run_workload,
-=======
         recipe_utils::{base_lang, iter_metric, run_workload},
->>>>>>> 0e9874f4
     };
 
     fn interval(low: Option<i32>, high: Option<i32>) -> Interval<Constant> {
@@ -768,38 +764,16 @@
         let best_rules = best_enumo_recipe();
         let duration = start.elapsed();
 
-<<<<<<< HEAD
         println!("{} best rules found.", best_rules.len());
 
         logger::write_output(&best_rules, &ruler1, "rational_best", "oopsla", duration);
         println!("Derivability with Ruler 1 complete.");
         logger::write_output(&best_rules, &herbie, "rational_best", "herbie", duration);
         println!("Derivability with Herbie complete.");
-=======
-        logger::write_output(&best_rules, &ruler1, "rational_best", "oopsla", duration);
-        logger::write_output(&best_rules, &herbie, "rational_best", "herbie", duration);
->>>>>>> 0e9874f4
     }
 
     #[test]
     fn cond_div_figure() {
-<<<<<<< HEAD
-        let lang = Workload::new(&["var", "const", "(uop expr)", "(bop expr expr)"]);
-        let uops = &Workload::new(["~", "fabs"]);
-        let bops = &Workload::new(["+", "-", "*", "/"]);
-
-        let mut all_rules: Ruleset<Math> = Ruleset::default();
-
-        let starting_rules = run_workload(
-            lang.clone()
-                .iter_metric("expr", enumo::Metric::Atoms, 3)
-                .plug_lang(
-                    &Workload::new(["a", "b", "c"]),
-                    &Workload::new(["-1", "0", "1"]),
-                    uops,
-                    bops,
-                ),
-=======
         let mut all_rules: Ruleset<Math> = Ruleset::default();
 
         let starting_rules = run_workload(
@@ -809,7 +783,6 @@
                 .plug("UOP", &Workload::new(["~", "fabs"]))
                 .plug("BOP", &Workload::new(["+", "*", "-", "/"]))
                 .plug("TOP", &Workload::empty()),
->>>>>>> 0e9874f4
             all_rules.clone(),
             Limits::default(),
             false,
