--- conflicted
+++ resolved
@@ -336,8 +336,6 @@
         // user	0m19.784s
         // sys	0m0.595s
 
-<<<<<<< HEAD
-=======
         // oopsla-halide-baseline branch
         // Run on leviathan 4/4/2023
         // time cargo run --release --bin halide -- synth --iters 1 --use-smt
@@ -345,7 +343,6 @@
         // user	0m19.784s
         // sys	0m0.595s
 
->>>>>>> 403d2e01
         // With only Add, Sub, Mul, Div, Neg nodes added in make_layer
         // time cargo run --release --bin halide -- synth --iters 2 --use-smt
         // real	0m53.816s
