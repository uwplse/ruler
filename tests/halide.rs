use std::time::Instant;

use num::{BigInt, ToPrimitive, Zero};
use num_bigint::ToBigInt;
use ruler::{
    enumo::{Ruleset, Scheduler, Workload},
    *,
};
use z3::ast::Ast;

type Constant = BigInt;

egg::define_language! {
  pub enum Pred {
    Lit(Constant),
    "<" = Lt([Id;2]),
    "<=" = Leq([Id;2]),
    "==" = Eq([Id;2]),
    "!=" = Neq([Id;2]),
    "->" = Implies([Id; 2]),
    "!" = Not(Id),
    "-" = Neg(Id),
    "&&" = And([Id;2]),
    "||" = Or([Id;2]),
    "^" = Xor([Id;2]),
    "+" = Add([Id; 2]),
    "-" = Sub([Id; 2]),
    "*" = Mul([Id; 2]),
    "/" = Div([Id; 2]),
    "min" = Min([Id; 2]),
    "max" = Max([Id; 2]),
    "select" = Select([Id; 3]),
    Var(Symbol),
  }
}

impl SynthLanguage for Pred {
    type Constant = Constant;

    fn eval<'a, F>(&'a self, cvec_len: usize, mut get_cvec: F) -> CVec<Self>
    where
        F: FnMut(&'a Id) -> &'a CVec<Self>,
    {
        let one = 1.to_bigint().unwrap();
        let zero = 0.to_bigint().unwrap();
        match self {
            Pred::Lit(c) => vec![Some(c.clone()); cvec_len],
            Pred::Lt([x, y]) => {
                map!(get_cvec, x, y => if x < y {Some(one.clone())} else {Some(zero.clone())})
            }
            Pred::Leq([x, y]) => {
                map!(get_cvec, x, y => if x <= y {Some(one.clone())} else {Some(zero.clone())})
            }
            Pred::Eq([x, y]) => {
                map!(get_cvec, x, y => if x == y {Some(one.clone())} else {Some(zero.clone())})
            }
            Pred::Neq([x, y]) => {
                map!(get_cvec, x, y => if x != y {Some(one.clone())} else {Some(zero.clone())})
            }
            Pred::Implies([x, y]) => {
                map!(get_cvec, x, y => {
                  let xbool = x.clone() != zero;
                  let ybool = y.clone() != zero;
                  if !xbool || ybool {Some(one.clone())} else {Some(zero.clone())}
                })
            }
            Pred::Not(x) => {
                map!(get_cvec, x => if x.clone() == zero { Some(one.clone())} else {Some(zero.clone())})
            }
            Pred::Neg(x) => map!(get_cvec, x => Some(-x)),
            Pred::And([x, y]) => {
                map!(get_cvec, x, y => {
                    let xbool = x.clone() != zero;
                    let ybool = y.clone() != zero;
                    if xbool && ybool { Some(one.clone()) } else { Some(zero.clone()) }
                })
            }
            Pred::Or([x, y]) => {
                map!(get_cvec, x, y => {
                    let xbool = x.clone() != zero;
                    let ybool = y.clone() != zero;
                    if xbool || ybool { Some(one.clone()) } else { Some(zero.clone()) }
                })
            }
            Pred::Xor([x, y]) => {
                map!(get_cvec, x, y => {
                    let xbool = x.clone() != zero;
                    let ybool = y.clone() != zero;
                    if xbool ^ ybool { Some(one.clone()) } else { Some(zero.clone()) }
                })
            }
            Pred::Add([x, y]) => map!(get_cvec, x, y => Some(x + y)),
            Pred::Sub([x, y]) => map!(get_cvec, x, y => Some(x - y)),
            Pred::Mul([x, y]) => map!(get_cvec, x, y => Some(x * y)),
            Pred::Div([x, y]) => map!(get_cvec, x, y => {
              if y.is_zero() {
                Some(zero.clone())
              } else {
                Some(x / y)
              }
            }),
            Pred::Min([x, y]) => map!(get_cvec, x, y => Some(x.min(y).clone())),
            Pred::Max([x, y]) => map!(get_cvec, x, y => Some(x.max(y).clone())),
            Pred::Select([x, y, z]) => map!(get_cvec, x, y, z => {
              let xbool = x.clone() != zero;
              if xbool {Some(y.clone())} else {Some(z.clone())}
            }),
            Pred::Var(_) => vec![],
        }
    }

    fn initialize_vars(egraph: &mut EGraph<Self, SynthAnalysis>, vars: &[String]) {
        let consts = vec![
            Some((-1).to_bigint().unwrap()),
            Some(0.to_bigint().unwrap()),
            Some(1.to_bigint().unwrap()),
        ];
        let cvecs = self_product(&consts, vars.len());

        egraph.analysis.cvec_len = cvecs[0].len();

        for (i, v) in vars.iter().enumerate() {
            let id = egraph.add(Pred::Var(Symbol::from(v.clone())));
            let cvec = cvecs[i].clone();
            egraph[id].data.cvec = cvec;
        }
    }

    fn to_var(&self) -> Option<Symbol> {
        if let Pred::Var(sym) = self {
            Some(*sym)
        } else {
            None
        }
    }

    fn mk_var(sym: Symbol) -> Self {
        Pred::Var(sym)
    }

    fn is_constant(&self) -> bool {
        matches!(self, Pred::Lit(_))
    }

    fn mk_constant(c: Self::Constant, _egraph: &mut EGraph<Self, SynthAnalysis>) -> Self {
        Pred::Lit(c)
    }

    fn validate(lhs: &Pattern<Self>, rhs: &Pattern<Self>) -> ValidationResult {
        let mut cfg = z3::Config::new();
        cfg.set_timeout_msec(1000);
        let ctx = z3::Context::new(&cfg);
        let solver = z3::Solver::new(&ctx);
        let lexpr = egg_to_z3(&ctx, Self::instantiate(lhs).as_ref());
        let rexpr = egg_to_z3(&ctx, Self::instantiate(rhs).as_ref());
        solver.assert(&lexpr._eq(&rexpr).not());
        match solver.check() {
            z3::SatResult::Unsat => ValidationResult::Valid,
            z3::SatResult::Unknown => ValidationResult::Unknown,
            z3::SatResult::Sat => ValidationResult::Invalid,
        }
    }
}

fn egg_to_z3<'a>(ctx: &'a z3::Context, expr: &[Pred]) -> z3::ast::Int<'a> {
    let mut buf: Vec<z3::ast::Int> = vec![];
    let zero = z3::ast::Int::from_i64(ctx, 0);
    let one = z3::ast::Int::from_i64(ctx, 1);
    for node in expr.as_ref().iter() {
        match node {
            Pred::Lit(c) => buf.push(z3::ast::Int::from_i64(ctx, c.to_i64().unwrap())),
            Pred::Lt([x, y]) => {
                let l = &buf[usize::from(*x)];
                let r = &buf[usize::from(*y)];
                buf.push(z3::ast::Bool::ite(&z3::ast::Int::lt(l, r), &one, &zero))
            }
            Pred::Leq([x, y]) => {
                let l = &buf[usize::from(*x)];
                let r = &buf[usize::from(*y)];
                buf.push(z3::ast::Bool::ite(&z3::ast::Int::le(l, r), &one, &zero))
            }
            Pred::Eq([x, y]) => {
                let l = &buf[usize::from(*x)];
                let r = &buf[usize::from(*y)];
                buf.push(z3::ast::Bool::ite(&z3::ast::Int::_eq(l, r), &one, &zero))
            }
            Pred::Neq([x, y]) => {
                let l = &buf[usize::from(*x)];
                let r = &buf[usize::from(*y)];
                buf.push(z3::ast::Bool::ite(&z3::ast::Int::_eq(l, r), &zero, &one))
            }
            Pred::Implies([x, y]) => {
                let l = &buf[usize::from(*x)];
                let r = &buf[usize::from(*y)];
                let l_not_z = z3::ast::Bool::not(&l._eq(&zero));
                let r_not_z = z3::ast::Bool::not(&r._eq(&zero));
                buf.push(z3::ast::Bool::ite(
                    &z3::ast::Bool::implies(&l_not_z, &r_not_z),
                    &one,
                    &zero,
                ))
            }
            Pred::Not(x) => {
                let l = &buf[usize::from(*x)];
                buf.push(z3::ast::Bool::ite(&l._eq(&zero), &one, &zero))
            }
            Pred::Neg(x) => buf.push(z3::ast::Int::unary_minus(&buf[usize::from(*x)])),
            Pred::And([x, y]) => {
                let l = &buf[usize::from(*x)];
                let r = &buf[usize::from(*y)];
                let l_not_z = z3::ast::Bool::not(&l._eq(&zero));
                let r_not_z = z3::ast::Bool::not(&r._eq(&zero));
                buf.push(z3::ast::Bool::ite(
                    &z3::ast::Bool::and(ctx, &[&l_not_z, &r_not_z]),
                    &one,
                    &zero,
                ))
            }
            Pred::Or([x, y]) => {
                let l = &buf[usize::from(*x)];
                let r = &buf[usize::from(*y)];
                let l_not_z = z3::ast::Bool::not(&l._eq(&zero));
                let r_not_z = z3::ast::Bool::not(&r._eq(&zero));
                buf.push(z3::ast::Bool::ite(
                    &z3::ast::Bool::or(ctx, &[&l_not_z, &r_not_z]),
                    &one,
                    &zero,
                ))
            }
            Pred::Xor([x, y]) => {
                let l = &buf[usize::from(*x)];
                let r = &buf[usize::from(*y)];
                let l_not_z = z3::ast::Bool::not(&l._eq(&zero));
                let r_not_z = z3::ast::Bool::not(&r._eq(&zero));
                buf.push(z3::ast::Bool::ite(
                    &z3::ast::Bool::xor(&l_not_z, &r_not_z),
                    &one,
                    &zero,
                ))
            }
            Pred::Add([x, y]) => buf.push(z3::ast::Int::add(
                ctx,
                &[&buf[usize::from(*x)], &buf[usize::from(*y)]],
            )),
            Pred::Sub([x, y]) => buf.push(z3::ast::Int::sub(
                ctx,
                &[&buf[usize::from(*x)], &buf[usize::from(*y)]],
            )),
            Pred::Mul([x, y]) => buf.push(z3::ast::Int::mul(
                ctx,
                &[&buf[usize::from(*x)], &buf[usize::from(*y)]],
            )),
            Pred::Div([x, y]) => {
                let l = &buf[usize::from(*x)];
                let r = &buf[usize::from(*y)];
                buf.push(z3::ast::Bool::ite(
                    &r._eq(&zero),
                    &zero,
                    &z3::ast::Int::div(l, r),
                ))
            }
            Pred::Min([x, y]) => {
                let l = &buf[usize::from(*x)];
                let r = &buf[usize::from(*y)];
                buf.push(z3::ast::Bool::ite(&z3::ast::Int::le(l, r), l, r))
            }
            Pred::Max([x, y]) => {
                let l = &buf[usize::from(*x)];
                let r = &buf[usize::from(*y)];
                buf.push(z3::ast::Bool::ite(&z3::ast::Int::le(l, r), r, l))
            }
            Pred::Select([x, y, z]) => {
                let cond = z3::ast::Bool::not(&buf[usize::from(*x)]._eq(&zero));
                buf.push(z3::ast::Bool::ite(
                    &cond,
                    &buf[usize::from(*y)],
                    &buf[usize::from(*z)],
                ))
            }
            Pred::Var(v) => buf.push(z3::ast::Int::new_const(ctx, v.to_string())),
        }
    }
    buf.pop().unwrap()
}

impl Pred {
    fn run_workload(workload: Workload, prior: Ruleset<Self>, limits: Limits) -> Ruleset<Self> {
        let t = Instant::now();

        let egraph = workload.to_egraph::<Self>();
        let compressed = Scheduler::Compress(limits).run(&egraph, &prior);

        let mut candidates = Ruleset::fast_cvec_match(&compressed);

        let num_prior = prior.len();
        let chosen = candidates.minimize(prior, Scheduler::Compress(limits));
        let time = t.elapsed().as_secs_f64();

        println!(
            "Learned {} bidirectional rewrites ({} total rewrites) in {} using {} prior rewrites",
            chosen.bidir_len(),
            chosen.len(),
            time,
            num_prior
        );

        chosen.pretty_print();

        chosen
    }
}

#[cfg(test)]
#[path = "./recipes/halide.rs"]
mod halide;

mod test {
    use crate::halide::halide_rules;
    use crate::Pred;
    use std::time::{Duration, Instant};

    use ruler::{enumo::Ruleset, logger, Limits, DeriveType};

    #[test]
    fn recipe() {
        let baseline: Ruleset<Pred> = Ruleset::from_file("baseline/halide.rules");
        // let rules: Ruleset<Pred> = Ruleset::from_file("all-rules.rules");

        let start = Instant::now();
        let rules = halide_rules();
        let duration = start.elapsed();

<<<<<<< HEAD
        // println!("Rules collected.");

//        let (can, cannot) =
//            rules.derive(DeriveType::Lhs, &baseline, Limits {
//                iter: ,
//                node: 1_000_000,
//            });
//        println!("LHS: {} / {}", can.len(), can.len() + cannot.len());

        let (can, cannot) =
            rules.derive(DeriveType::LhsAndRhs, &baseline, Limits {
                iter: 2,
                node: 100_000,
            });
        println!("LHS/RHS: {} / {}", can.len(), can.len() + cannot.len());

//        let (can, cannot) =
//            rules.derive(DeriveType::AllRules, &baseline, Limits {
//                iter: 2,
//                node: 1_000_000,
//            });
//        println!("ALL: {} / {}", can.len(), can.len() + cannot.len());

        cannot.to_file("underivable.rules");
=======
        logger::write_output(
            &all_rules,
            &baseline,
            "halide",
            "halide",
            Limits {
                iter: 2,
                node: 200000,
            },
            duration,
        );

        // oopsla-halide-baseline branch
        // Run on leviathan 3/31/2023
        // time cargo run --release --bin halide -- synth --iters 1 --use-smt
        // real	0m3.354s
        // user	0m3.274s
        // sys	0m0.076s
        let oopsla_halide: Ruleset<Pred> = Ruleset::from_file("baseline/oopsla-halide.rules");
        let oopsla_duration = Duration::from_secs_f32(3.354);

        logger::write_output(
            &oopsla_halide,
            &baseline,
            "oopsla halide (1 iter)",
            "halide",
            Limits {
                iter: 2,
                node: 200000,
            },
            oopsla_duration,
        )
>>>>>>> b1139ea8
    }
}<|MERGE_RESOLUTION|>--- conflicted
+++ resolved
@@ -330,7 +330,6 @@
         let rules = halide_rules();
         let duration = start.elapsed();
 
-<<<<<<< HEAD
         // println!("Rules collected.");
 
 //        let (can, cannot) =
@@ -355,39 +354,5 @@
 //        println!("ALL: {} / {}", can.len(), can.len() + cannot.len());
 
         cannot.to_file("underivable.rules");
-=======
-        logger::write_output(
-            &all_rules,
-            &baseline,
-            "halide",
-            "halide",
-            Limits {
-                iter: 2,
-                node: 200000,
-            },
-            duration,
-        );
-
-        // oopsla-halide-baseline branch
-        // Run on leviathan 3/31/2023
-        // time cargo run --release --bin halide -- synth --iters 1 --use-smt
-        // real	0m3.354s
-        // user	0m3.274s
-        // sys	0m0.076s
-        let oopsla_halide: Ruleset<Pred> = Ruleset::from_file("baseline/oopsla-halide.rules");
-        let oopsla_duration = Duration::from_secs_f32(3.354);
-
-        logger::write_output(
-            &oopsla_halide,
-            &baseline,
-            "oopsla halide (1 iter)",
-            "halide",
-            Limits {
-                iter: 2,
-                node: 200000,
-            },
-            oopsla_duration,
-        )
->>>>>>> b1139ea8
     }
 }