--- conflicted
+++ resolved
@@ -5,40 +5,6 @@
 };
 
 pub fn bv32_rules() -> Ruleset<Bv> {
-<<<<<<< HEAD
-    let mut all_rules = Ruleset::default();
-    let initial_vals = Workload::new(["a", "b", "c", "0"]);
-    let uops = Workload::new(["~", "-"]);
-    let bops = Workload::new(["&", "|", "*", "--", "+", "<<", ">>"]);
-
-    let layer_1 = Workload::make_layer(initial_vals.clone(), uops.clone(), bops.clone())
-        .filter(Filter::MetricLt(Metric::Lists, 2));
-    let terms_1 = layer_1.clone().append(initial_vals.clone());
-    let rules_1 = Bv::run_workload(
-        terms_1.clone(),
-        all_rules.clone(),
-        Limits {
-            iter: 2,
-            node: 300_000,
-        },
-    );
-    all_rules.extend(rules_1.clone());
-
-    let layer_2 = Workload::make_layer(layer_1.clone(), uops.clone(), bops.clone())
-        .filter(Filter::MetricLt(Metric::Lists, 3))
-        .filter(Filter::Invert(Box::new(Filter::MetricLt(Metric::Lists, 1))));
-    let terms_2 = layer_2.clone().append(terms_1.clone());
-    let rules_2 = Bv::run_workload(
-        terms_2.clone(),
-        all_rules.clone(),
-        Limits {
-            iter: 2,
-            node: 300_000,
-        },
-    );
-    all_rules.extend(rules_2.clone());
-    all_rules
-=======
     recursive_rules(
         Metric::Atoms,
         5,
@@ -51,5 +17,4 @@
         ),
         Ruleset::default(),
     )
->>>>>>> 00c36a8b
 }