use super::*;
use ruler::enumo::{Filter, Ruleset, Workload};

pub fn replicate_ruler1_recipe() -> Ruleset<Math> {
    let mut rules = Ruleset::default();
    let limits = Limits {
        iter: 2,
        node: 300_000,
    };

    // Domain
    let lang = Workload::new(&["var", "const", "(uop expr)", "(bop expr expr)"]);
    let vars = &Workload::new(["a", "b", "c"]);
    let consts = &Workload::new(["0", "-1", "1"]);
    let uops = &Workload::new(["~", "fabs"]);
    let bops = &Workload::new(["+", "-", "*", "/"]);

    // Layer 1 (one op)
    println!("layer1");
    let layer1 = lang
        .clone()
        .iter_metric("expr", enumo::Metric::Depth, 2)
        .filter(Filter::Contains("var".parse().unwrap()))
        .plug_lang(vars, consts, uops, bops);
    let layer1_rules = Math::run_workload(layer1.clone(), rules.clone(), limits, false);
    rules.extend(layer1_rules);

    // Layer 2 (two ops)
    println!("layer2");
    let layer2 = lang
        .clone()
        .iter_metric("expr", enumo::Metric::Depth, 3)
        .filter(Filter::Contains("var".parse().unwrap()))
        .plug_lang(vars, consts, uops, bops);
<<<<<<< HEAD
    let layer2_rules = Math::run_workload_fast_match(layer2.clone(), rules.clone(), limits);
=======
    layer2.to_file("replicate_layer2_terms");
    let layer2_rules = Math::run_workload(layer2.clone(), rules.clone(), limits, true);
>>>>>>> b1139ea8
    rules.extend(layer2_rules);

    rules
}<|MERGE_RESOLUTION|>--- conflicted
+++ resolved
@@ -32,12 +32,8 @@
         .iter_metric("expr", enumo::Metric::Depth, 3)
         .filter(Filter::Contains("var".parse().unwrap()))
         .plug_lang(vars, consts, uops, bops);
-<<<<<<< HEAD
-    let layer2_rules = Math::run_workload_fast_match(layer2.clone(), rules.clone(), limits);
-=======
     layer2.to_file("replicate_layer2_terms");
     let layer2_rules = Math::run_workload(layer2.clone(), rules.clone(), limits, true);
->>>>>>> b1139ea8
     rules.extend(layer2_rules);
 
     rules
