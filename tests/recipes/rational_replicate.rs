--- conflicted
+++ resolved
@@ -1,11 +1,7 @@
 use super::*;
 use ruler::{
     enumo::{Filter, Ruleset, Workload},
-<<<<<<< HEAD
-    recipe_utils::run_workload,
-=======
     recipe_utils::{base_lang, iter_metric, run_workload},
->>>>>>> 0e9874f4
 };
 
 pub fn replicate_ruler1_recipe() -> Ruleset<Math> {
@@ -28,16 +24,10 @@
     println!("layer1");
     let layer1 = lang
         .clone()
-<<<<<<< HEAD
-        .iter_metric("expr", enumo::Metric::Depth, 2)
-        .filter(Filter::Contains("var".parse().unwrap()))
-        .plug_lang(vars, consts, uops, bops);
-=======
         .plug("CONST", consts)
         .plug("VAR", vars)
         .plug("EXPR", &vars.clone().append(consts.clone()));
 
->>>>>>> 0e9874f4
     let layer1_rules = run_workload(layer1.clone(), rules.clone(), limits, false);
     rules.extend(layer1_rules);
 
@@ -50,17 +40,10 @@
     ]);
     let layer2 = lang
         .clone()
-<<<<<<< HEAD
-        .iter_metric("expr", enumo::Metric::Depth, 3)
-        .filter(Filter::Contains("var".parse().unwrap()))
-        .plug_lang(vars, consts, uops, bops);
-    layer2.to_file("replicate_layer2_terms.terms");
-=======
         .plug("EXPR", &layer1)
         .filter(filter)
         .plug("CONST", &Workload::empty())
         .plug("VAR", &Workload::empty());
->>>>>>> 0e9874f4
     let layer2_rules = run_workload(layer2.clone(), rules.clone(), limits, true);
     rules.extend(layer2_rules);
 
