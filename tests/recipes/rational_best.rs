use crate::rational_replicate::replicate_ruler1_recipe;

use super::*;
use ruler::enumo::{Filter, Ruleset, Workload};

pub fn best_enumo_recipe() -> Ruleset<Math> {
<<<<<<< HEAD
    let mut rules = Ruleset::default();
    let limits = Limits::rulefinding();

    // Domain
    let lang = Workload::new(&["var", "const", "(uop expr)", "(bop expr expr)"]);
    let vars = &Workload::new(["a", "b", "c"]);
    let consts = &Workload::new(["0", "-1", "1"]);
    let uops = &Workload::new(["~", "fabs"]);
    let bops = &Workload::new(["+", "-", "*", "/"]);

    // Layer 1 (one op)
    println!("layer1");
    let layer1 = lang
        .clone()
        .iter_metric("expr", enumo::Metric::Depth, 2)
        .filter(Filter::Contains("var".parse().unwrap()))
        .plug_lang(vars, consts, uops, bops);
    let layer1_rules = Math::run_workload_conditional(layer1.clone(), rules.clone(), limits, false);
    rules.extend(layer1_rules);

    // Layer 2 (two ops)
    println!("layer2");
    let layer2 = lang
        .clone()
        .iter_metric("expr", enumo::Metric::Depth, 3)
        .filter(Filter::Contains("var".parse().unwrap()))
        .plug_lang(vars, consts, uops, bops);
    layer2.to_file("replicate_layer2_terms.terms");
    let layer2_rules = Math::run_workload_conditional(layer2.clone(), rules.clone(), limits, true);
    rules.extend(layer2_rules);
=======
    let limits = Limits::default();

    // Start from the "basic" rational rules
    let mut rules = replicate_ruler1_recipe();
>>>>>>> 0e9874f4

    // Contains var filter
    let contains_var_filter = Filter::Or(vec![
        Filter::Contains("a".parse().unwrap()),
        Filter::Contains("b".parse().unwrap()),
        Filter::Contains("c".parse().unwrap()),
    ]);

    // Safe filter
    let safe_filter = Filter::Invert(Box::new(Filter::Contains("(/ ?x 0)".parse().unwrap())));

    // Contains abs filter
    let contains_abs_filter = Filter::Contains("fabs".parse().unwrap());

    let vars = Workload::new(["a", "b", "c"]);
    let consts = Workload::new(["-1", "0", "1", "2"]);

    // Div
    println!("div");
    let div = Workload::new(["(/ v (/ v v))"]).plug("v", &vars);
    let div_rules = Math::run_workload_conditional(div, rules.clone(), limits, true);
    rules.extend(div_rules);

    // Nested fabs
    println!("nested fabs");
    let op_layer = Workload::new(["(uop expr)", "(bop expr expr)"])
        .plug("uop", &Workload::new(&["~", "fabs"]))
        .plug("bop", &Workload::new(&["+", "-", "*", "/"]));
    let layer1 = op_layer.clone().plug("expr", &vars.append(consts));
    let layer2 = op_layer
        .plug("expr", &layer1)
        .filter(safe_filter.clone())
        .filter(contains_var_filter.clone())
        .filter(contains_abs_filter);
    let nested_abs = Workload::new(["(fabs e)"]).plug("e", &layer2);
    let nested_abs_rules = Math::run_workload_conditional(nested_abs, rules.clone(), limits, true);
    rules.extend(nested_abs_rules);

    rules
}<|MERGE_RESOLUTION|>--- conflicted
+++ resolved
@@ -4,43 +4,10 @@
 use ruler::enumo::{Filter, Ruleset, Workload};
 
 pub fn best_enumo_recipe() -> Ruleset<Math> {
-<<<<<<< HEAD
-    let mut rules = Ruleset::default();
-    let limits = Limits::rulefinding();
-
-    // Domain
-    let lang = Workload::new(&["var", "const", "(uop expr)", "(bop expr expr)"]);
-    let vars = &Workload::new(["a", "b", "c"]);
-    let consts = &Workload::new(["0", "-1", "1"]);
-    let uops = &Workload::new(["~", "fabs"]);
-    let bops = &Workload::new(["+", "-", "*", "/"]);
-
-    // Layer 1 (one op)
-    println!("layer1");
-    let layer1 = lang
-        .clone()
-        .iter_metric("expr", enumo::Metric::Depth, 2)
-        .filter(Filter::Contains("var".parse().unwrap()))
-        .plug_lang(vars, consts, uops, bops);
-    let layer1_rules = Math::run_workload_conditional(layer1.clone(), rules.clone(), limits, false);
-    rules.extend(layer1_rules);
-
-    // Layer 2 (two ops)
-    println!("layer2");
-    let layer2 = lang
-        .clone()
-        .iter_metric("expr", enumo::Metric::Depth, 3)
-        .filter(Filter::Contains("var".parse().unwrap()))
-        .plug_lang(vars, consts, uops, bops);
-    layer2.to_file("replicate_layer2_terms.terms");
-    let layer2_rules = Math::run_workload_conditional(layer2.clone(), rules.clone(), limits, true);
-    rules.extend(layer2_rules);
-=======
     let limits = Limits::default();
 
     // Start from the "basic" rational rules
     let mut rules = replicate_ruler1_recipe();
->>>>>>> 0e9874f4
 
     // Contains var filter
     let contains_var_filter = Filter::Or(vec![
