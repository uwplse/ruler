use ruler::{
<<<<<<< HEAD
    enumo::{Metric, Ruleset, Workload, Filter},
    recipe_utils::{recursive_rules, run_workload, Lang},
=======
    enumo::{Metric, Ruleset, Filter, Workload},
    recipe_utils::{recursive_rules, run_workload, Lang},
    Limits
>>>>>>> 4a3aa5e1
};

use crate::Pred;
use crate::Limits;

pub fn halide_rules() -> Ruleset<Pred> {
    // This is porting the halide recipe at incremental/halide.spec
    // on the branch "maybe-useful" in the old recipes repo
    let mut all_rules = Ruleset::default();
    let rules: Ruleset<Pred> = Ruleset::from_file("thru-full.rules");
    all_rules.extend(rules);
    /*
    let limits = Limits {
        iter: 3,
        node: 100_000,
    };

    // Bool rules up to size 5:
    let bool_only = recursive_rules(
        Metric::Atoms,
        5,
        Lang::new(
            &["0", "1"],
            &["a", "b", "c"],
            &["!"],
            &["&&", "||", "^"],
            &[],
        ),
        all_rules.clone(),
        limits
    );
    all_rules.extend(bool_only);

    // Rational rules up to size 5:
    let rat_only = recursive_rules(
        Metric::Atoms,
        5,
        Lang::new(
            &["-1", "0", "1"],
            &["a", "b", "c"],
            &["-"],
            &["+", "-", "*", "min", "max"],
            &[],
        ),
        all_rules.clone(),
        limits
    );
    all_rules.extend(rat_only);

    // Pred rules up to size 5
    let pred_only = recursive_rules(
        Metric::Atoms,
        5,
        Lang::new(
            &["-1", "0", "1"],
            &["a", "b", "c"],
            &["-"],
            &["<", "<=", "==", "!="],
            &["select"],
        ),
        all_rules.clone(),
        limits
    );
    all_rules.extend(pred_only);

    // All terms up to size 4
    let full = recursive_rules(
        Metric::Atoms,
        4,
        Lang::new(
            &["-1", "0", "1"],
            &["a", "b", "c"],
            &["-", "!"],
            &[
                "&&", "||", "^", "+", "-", "*", "min", "max", "<", "<=", "==", "!=",
            ],
            &["select"],
        ),
        all_rules.clone(),
        limits
    );
    all_rules.extend(full);
<<<<<<< HEAD
=======
    all_rules.to_file("thru-full.rules");
    println!("full complete.");
    */
    let select_arith = Workload::new(&["(select v e e)", "(bop v e)", "(bop e v)"])
        .plug("e", &Workload::new(&["(bop v v)", "(select v v v)", "v"]))
        .plug("bop", &Workload::new(&["+", "-", "*", "<", "max", "min"]))
        .plug(
            "v",
            &Workload::new(&["a", "b", "c", "d", "e", "f"]),
        )
        .filter(Filter::Canon(vec![
            "a".to_string(),
            "b".to_string(),
            "c".to_string(),
            "d".to_string(),
            "e".to_string(),
            "f".to_string()
        ]));
    println!("Writing select-arith workload...");
    select_arith.to_file("select-arith.terms");
    let new = run_workload(
        select_arith,
        all_rules.clone(),
        Limits::rulefinding(),
        false
    );
    println!("select_arith finished.");
    new.to_file("select-arith.rules");
>>>>>>> 4a3aa5e1
    let nested_bops = Workload::new(&["(bop e e)", "v", "0", "1"])
        .plug("e", &Workload::new(&["(bop v v)", "v"]))
        .plug("bop", &Workload::new(&["+", "-", "*", "max", "min"]))
        .plug("v", &Workload::new(&["a", "b", "c", "d"]))
        .filter(Filter::Canon(vec![
            "a".to_string(),
            "b".to_string(),
            "c".to_string(),
            "d".to_string(),
        ]));
<<<<<<< HEAD
=======
    println!("Writing nested-bops workload...");
    nested_bops.to_file("nested-bops.terms");
>>>>>>> 4a3aa5e1
    let new = run_workload(
        nested_bops,
        all_rules.clone(),
        Limits::rulefinding(),
        true
    );
    all_rules.extend(new.clone());
    println!("nested_bops finished.");
    new.to_file("nested-bops.rules");
    let triple_nested_bops = Workload::new(&[
        "(bop e e)",
        "(bop (bop (bop v v) v) v)",
        "(bop v (bop v (bop v v)))",
        "0",
        "1",
    ])
    .plug("e", &Workload::new(&["(bop v v)", "v"]))
<<<<<<< HEAD
    .plug("bop", &Workload::new(&["+", "-", "*", "/", "max", "min"]))
=======
    .plug("bop", &Workload::new(&["+", "-", "*", "max", "min"]))
>>>>>>> 4a3aa5e1
    .plug("v", &Workload::new(&["a", "b", "c", "d"]))
    .filter(Filter::Canon(vec![
        "a".to_string(),
        "b".to_string(),
        "c".to_string(),
        "d".to_string(),
    ]));
<<<<<<< HEAD
=======
    println!("Writing triple-nested-bops workload...");
    triple_nested_bops.to_file("triple-nested-bops.terms");
>>>>>>> 4a3aa5e1
    let new = run_workload(
        triple_nested_bops,
        all_rules.clone(),
        Limits::rulefinding(),
        true
    );
    println!("triple_nested_bops finished.");
    new.to_file("triple-nested-bops.rules");
    all_rules.extend(new.clone());
    let select_arith = Workload::new(&["(select v e e)", "(bop v e)", "(bop e v)"])
        .plug("e", &Workload::new(&["(bop v v)", "(select v v v)", "v"]))
<<<<<<< HEAD
        .plug("bop", &Workload::new(&["+", "-", "*", "<", "/", "max", "min"]))
        .plug(
            "v",
            &Workload::new(&["a", "b", "c", "d", "e", "f"]),
=======
        .plug("bop", &Workload::new(&["+", "-", "*", "<", "max", "min"]))
        .plug(
            "v",
            &Workload::new(&["a", "b", "c", "d", "e", "f", "0", "1"]),
>>>>>>> 4a3aa5e1
        )
        .filter(Filter::Canon(vec![
            "a".to_string(),
            "b".to_string(),
            "c".to_string(),
            "d".to_string(),
            "e".to_string(),
<<<<<<< HEAD
            "f".to_string()
        ]));
=======
            "f".to_string(),
            "0".to_string(),
            "1".to_string(),
        ]));
    println!("Writing select-arith workload...");
    select_arith.to_file("select-arith.terms");
>>>>>>> 4a3aa5e1
    let new = run_workload(
        select_arith,
        all_rules.clone(),
        Limits::rulefinding(),
        true
    );
    println!("select_arith finished.");
    new.to_file("select-arith.rules");
    all_rules.extend(new.clone());
    let select_max = Workload::new(&["(max s s)", "(min s s)", "(select v s s)"])
        .plug("s", &Workload::new(&["(select v v v)", "(bop v v)", "v"]))
        .plug(
            "v",
<<<<<<< HEAD
            &Workload::new(&["a", "b", "c", "d", "e", "f"]),
        )
        .plug("bop", &Workload::new(&["+", "-", "*", "/", "min", "max"]))
=======
            &Workload::new(&["a", "b", "c", "d", "e", "f", "0", "1"]),
        )
        .plug("bop", &Workload::new(&["+", "-", "*", "min", "max"]))
>>>>>>> 4a3aa5e1
        .filter(Filter::Canon(vec![
            "a".to_string(),
            "b".to_string(),
            "c".to_string(),
            "d".to_string(),
            "e".to_string(),
<<<<<<< HEAD
            "f".to_string()
        ]));
=======
            "f".to_string(),
            "0".to_string(),
            "1".to_string(),
        ]));
    println!("Writing select-max workload...");
    select_max.to_file("select-max.terms");
>>>>>>> 4a3aa5e1
    let new = run_workload(
        select_max,
        all_rules.clone(),
        Limits::rulefinding(),
        true
    );
    println!("select_max finished.");
    new.to_file("select-max.rules");
    all_rules.extend(new.clone());
    let nested_bops_full = Workload::new(&["(bop e e)", "v", "0", "1"])
        .plug("e", &Workload::new(&["(bop v v)", "(uop v)", "v"]))
        .plug(
            "bop",
            &Workload::new(&["&&", "||", "!=", "<=", "==", "max", "min"]),
        )
        .plug("uop", &Workload::new(&["-", "!"]))
        .plug("v", &Workload::new(&["a", "b", "c"]))
        .filter(Filter::Canon(vec![
            "a".to_string(),
            "b".to_string(),
            "c".to_string(),
        ]));
<<<<<<< HEAD
=======
    println!("Writing nested-bops-full workload...");
    nested_bops_full.to_file("nested-bops-full.terms");
>>>>>>> 4a3aa5e1
    let new = run_workload(
        nested_bops_full,
        all_rules.clone(),
        Limits::rulefinding(),
        true
    );
    all_rules.extend(new.clone());
    println!("nested_bops_full finished.");
    new.to_file("nested_bops_full.rules");
    all_rules.to_file("all-rules.rules");
    all_rules
}<|MERGE_RESOLUTION|>--- conflicted
+++ resolved
@@ -1,24 +1,18 @@
 use ruler::{
-<<<<<<< HEAD
-    enumo::{Metric, Ruleset, Workload, Filter},
-    recipe_utils::{recursive_rules, run_workload, Lang},
-=======
     enumo::{Metric, Ruleset, Filter, Workload},
     recipe_utils::{recursive_rules, run_workload, Lang},
     Limits
->>>>>>> 4a3aa5e1
 };
 
 use crate::Pred;
-use crate::Limits;
 
 pub fn halide_rules() -> Ruleset<Pred> {
     // This is porting the halide recipe at incremental/halide.spec
     // on the branch "maybe-useful" in the old recipes repo
     let mut all_rules = Ruleset::default();
-    let rules: Ruleset<Pred> = Ruleset::from_file("thru-full.rules");
-    all_rules.extend(rules);
-    /*
+    // let rules: Ruleset<Pred> = Ruleset::from_file("thru-full.rules");
+    // all_rules.extend(rules);
+
     let limits = Limits {
         iter: 3,
         node: 100_000,
@@ -48,7 +42,7 @@
             &["-1", "0", "1"],
             &["a", "b", "c"],
             &["-"],
-            &["+", "-", "*", "min", "max"],
+            &["+", "-", "*", "/", "min", "max"],
             &[],
         ),
         all_rules.clone(),
@@ -81,7 +75,7 @@
             &["a", "b", "c"],
             &["-", "!"],
             &[
-                "&&", "||", "^", "+", "-", "*", "min", "max", "<", "<=", "==", "!=",
+                "&&", "||", "^", "+", "-", "*", "/", "min", "max", "<", "<=", "==", "!=",
             ],
             &["select"],
         ),
@@ -89,40 +83,9 @@
         limits
     );
     all_rules.extend(full);
-<<<<<<< HEAD
-=======
-    all_rules.to_file("thru-full.rules");
-    println!("full complete.");
-    */
-    let select_arith = Workload::new(&["(select v e e)", "(bop v e)", "(bop e v)"])
-        .plug("e", &Workload::new(&["(bop v v)", "(select v v v)", "v"]))
-        .plug("bop", &Workload::new(&["+", "-", "*", "<", "max", "min"]))
-        .plug(
-            "v",
-            &Workload::new(&["a", "b", "c", "d", "e", "f"]),
-        )
-        .filter(Filter::Canon(vec![
-            "a".to_string(),
-            "b".to_string(),
-            "c".to_string(),
-            "d".to_string(),
-            "e".to_string(),
-            "f".to_string()
-        ]));
-    println!("Writing select-arith workload...");
-    select_arith.to_file("select-arith.terms");
-    let new = run_workload(
-        select_arith,
-        all_rules.clone(),
-        Limits::rulefinding(),
-        false
-    );
-    println!("select_arith finished.");
-    new.to_file("select-arith.rules");
->>>>>>> 4a3aa5e1
     let nested_bops = Workload::new(&["(bop e e)", "v", "0", "1"])
         .plug("e", &Workload::new(&["(bop v v)", "v"]))
-        .plug("bop", &Workload::new(&["+", "-", "*", "max", "min"]))
+        .plug("bop", &Workload::new(&["+", "-", "*", "/", "max", "min"]))
         .plug("v", &Workload::new(&["a", "b", "c", "d"]))
         .filter(Filter::Canon(vec![
             "a".to_string(),
@@ -130,11 +93,8 @@
             "c".to_string(),
             "d".to_string(),
         ]));
-<<<<<<< HEAD
-=======
     println!("Writing nested-bops workload...");
     nested_bops.to_file("nested-bops.terms");
->>>>>>> 4a3aa5e1
     let new = run_workload(
         nested_bops,
         all_rules.clone(),
@@ -144,6 +104,7 @@
     all_rules.extend(new.clone());
     println!("nested_bops finished.");
     new.to_file("nested-bops.rules");
+    /*
     let triple_nested_bops = Workload::new(&[
         "(bop e e)",
         "(bop (bop (bop v v) v) v)",
@@ -152,11 +113,7 @@
         "1",
     ])
     .plug("e", &Workload::new(&["(bop v v)", "v"]))
-<<<<<<< HEAD
     .plug("bop", &Workload::new(&["+", "-", "*", "/", "max", "min"]))
-=======
-    .plug("bop", &Workload::new(&["+", "-", "*", "max", "min"]))
->>>>>>> 4a3aa5e1
     .plug("v", &Workload::new(&["a", "b", "c", "d"]))
     .filter(Filter::Canon(vec![
         "a".to_string(),
@@ -164,11 +121,8 @@
         "c".to_string(),
         "d".to_string(),
     ]));
-<<<<<<< HEAD
-=======
     println!("Writing triple-nested-bops workload...");
     triple_nested_bops.to_file("triple-nested-bops.terms");
->>>>>>> 4a3aa5e1
     let new = run_workload(
         triple_nested_bops,
         all_rules.clone(),
@@ -178,19 +132,13 @@
     println!("triple_nested_bops finished.");
     new.to_file("triple-nested-bops.rules");
     all_rules.extend(new.clone());
+    */
     let select_arith = Workload::new(&["(select v e e)", "(bop v e)", "(bop e v)"])
         .plug("e", &Workload::new(&["(bop v v)", "(select v v v)", "v"]))
-<<<<<<< HEAD
         .plug("bop", &Workload::new(&["+", "-", "*", "<", "/", "max", "min"]))
         .plug(
             "v",
             &Workload::new(&["a", "b", "c", "d", "e", "f"]),
-=======
-        .plug("bop", &Workload::new(&["+", "-", "*", "<", "max", "min"]))
-        .plug(
-            "v",
-            &Workload::new(&["a", "b", "c", "d", "e", "f", "0", "1"]),
->>>>>>> 4a3aa5e1
         )
         .filter(Filter::Canon(vec![
             "a".to_string(),
@@ -198,17 +146,8 @@
             "c".to_string(),
             "d".to_string(),
             "e".to_string(),
-<<<<<<< HEAD
             "f".to_string()
         ]));
-=======
-            "f".to_string(),
-            "0".to_string(),
-            "1".to_string(),
-        ]));
-    println!("Writing select-arith workload...");
-    select_arith.to_file("select-arith.terms");
->>>>>>> 4a3aa5e1
     let new = run_workload(
         select_arith,
         all_rules.clone(),
@@ -222,32 +161,17 @@
         .plug("s", &Workload::new(&["(select v v v)", "(bop v v)", "v"]))
         .plug(
             "v",
-<<<<<<< HEAD
             &Workload::new(&["a", "b", "c", "d", "e", "f"]),
         )
         .plug("bop", &Workload::new(&["+", "-", "*", "/", "min", "max"]))
-=======
-            &Workload::new(&["a", "b", "c", "d", "e", "f", "0", "1"]),
-        )
-        .plug("bop", &Workload::new(&["+", "-", "*", "min", "max"]))
->>>>>>> 4a3aa5e1
         .filter(Filter::Canon(vec![
             "a".to_string(),
             "b".to_string(),
             "c".to_string(),
             "d".to_string(),
             "e".to_string(),
-<<<<<<< HEAD
             "f".to_string()
         ]));
-=======
-            "f".to_string(),
-            "0".to_string(),
-            "1".to_string(),
-        ]));
-    println!("Writing select-max workload...");
-    select_max.to_file("select-max.terms");
->>>>>>> 4a3aa5e1
     let new = run_workload(
         select_max,
         all_rules.clone(),
@@ -270,11 +194,8 @@
             "b".to_string(),
             "c".to_string(),
         ]));
-<<<<<<< HEAD
-=======
     println!("Writing nested-bops-full workload...");
     nested_bops_full.to_file("nested-bops-full.terms");
->>>>>>> 4a3aa5e1
     let new = run_workload(
         nested_bops_full,
         all_rules.clone(),
