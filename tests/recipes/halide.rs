--- conflicted
+++ resolved
@@ -29,21 +29,11 @@
     let rat_only = recursive_rules(
         Metric::Atoms,
         5,
-<<<<<<< HEAD
-        Lang::new(
-            &["-1", "0", "1"],
-            &["a", "b", "c"],
-            &["-"],
-            &["+", "-", "*", "min", "max"],
-            &[],
-        ),
-=======
         &Workload::new(&["-1", "0", "1"]),
         &Workload::new(&["a", "b", "c"]),
         &Workload::new(&["-"]),
         &Workload::new(&["+", "-", "*", "/", "min", "max"]),
         &Workload::Set(vec![]),
->>>>>>> 5fd53a12
         all_rules.clone(),
     );
     all_rules.extend(rat_only);
@@ -67,17 +57,6 @@
     let full = recursive_rules(
         Metric::Atoms,
         4,
-<<<<<<< HEAD
-        Lang::new(
-            &["-1", "0", "1"],
-            &["a", "b", "c"],
-            &["-", "!"],
-            &[
-                "&&", "||", "^", "+", "-", "*", "min", "max", "<", "<=", "==", "!=",
-            ],
-            &["select"],
-        ),
-=======
         &Workload::new(&["-1", "0", "1"]),
         &Workload::new(&["a", "b", "c"]),
         &Workload::new(&["-", "!"]),
@@ -85,7 +64,6 @@
             "&&", "||", "^", "+", "-", "*", "/", "min", "max", "<", "<=", "==", "!=",
         ]),
         &Workload::new(&["select"]),
->>>>>>> 5fd53a12
         all_rules.clone(),
     );
     all_rules.extend(full);
