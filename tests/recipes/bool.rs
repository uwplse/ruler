--- conflicted
+++ resolved
@@ -1,11 +1,7 @@
 use super::*;
 use ruler::{
     enumo::{Filter, Metric, Ruleset, Workload},
-<<<<<<< HEAD
-    recipe_utils::{base_lang, recursive_rules, run_workload, Lang},
-=======
     recipe_utils::{base_lang, iter_metric, recursive_rules, run_workload, Lang},
->>>>>>> 0e9874f4
 };
 
 pub fn bool_rules() -> Ruleset<Bool> {
@@ -24,19 +20,6 @@
     );
     all.extend(r5);
 
-<<<<<<< HEAD
-    let a7_canon = base_lang()
-        .iter_metric("EXPR", Metric::Atoms, 7)
-        .plug("VAR", &Workload::new(["a", "b", "c"]))
-        .plug("CONST", &Workload::empty())
-        .plug("UOP", &Workload::new(["~"]))
-        .plug("BOP", &Workload::new(["&", "|", "^"]))
-        .filter(Filter::Canon(vec![
-            "a".to_string(),
-            "b".to_string(),
-            "c".to_string(),
-        ]));
-=======
     let a7_canon = iter_metric(
         base_lang().filter(Filter::Invert(Box::new(Filter::Contains(
             "TOP".parse().unwrap(),
@@ -54,7 +37,6 @@
         "b".to_string(),
         "c".to_string(),
     ]));
->>>>>>> 0e9874f4
     let r7 = run_workload(a7_canon, all.clone(), Limits::rulefinding(), true);
     all.extend(r7);
 
