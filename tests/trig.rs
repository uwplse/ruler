use num::rational::Ratio;
use num::BigInt;
use num::{Signed, Zero};
use ruler::enumo::{Ruleset, Workload};
use ruler::*;
use std::fmt;
use std::fmt::{Debug, Display, Formatter};
use std::str::FromStr;
use std::time::Instant;

pub type Rational = Ratio<BigInt>;

// custom implementation of real value
#[derive(Copy, Clone, PartialEq, Eq, PartialOrd, Ord, Hash)]
pub struct Real(Symbol);

impl Real {
    pub fn as_str(self) -> &'static str {
        self.0.as_str()
    }
}

impl<S: AsRef<str>> From<S> for Real {
    fn from(s: S) -> Self {
        Real(Symbol::from(s.as_ref()))
    }
}

impl From<Real> for &'static str {
    fn from(s: Real) -> Self {
        s.as_str()
    }
}

impl FromStr for Real {
    type Err = &'static str;
    fn from_str(s: &str) -> Result<Self, Self::Err> {
        if !s.is_empty() && s.chars().all(|c| c.is_numeric() || c == '-' || c == '/') {
            Ok(s.into())
        } else {
            Err("not real")
        }
    }
}

impl Display for Real {
    fn fmt(&self, f: &mut Formatter<'_>) -> fmt::Result {
        Display::fmt(self.as_str(), f)
    }
}

impl Debug for Real {
    fn fmt(&self, f: &mut Formatter<'_>) -> fmt::Result {
        Debug::fmt(self.as_str(), f)
    }
}

// custom implementation of a complex value
#[derive(Copy, Clone, PartialEq, Eq, PartialOrd, Ord, Hash)]
pub struct Variable(Symbol);

impl Variable {
    fn as_str(self) -> &'static str {
        self.0.as_str()
    }
}

impl<S: AsRef<str>> From<S> for Variable {
    fn from(s: S) -> Self {
        Variable(Symbol::from(s.as_ref()))
    }
}

impl From<Variable> for &'static str {
    fn from(s: Variable) -> Self {
        s.as_str()
    }
}

impl FromStr for Variable {
    type Err = &'static str;
    fn from_str(s: &str) -> Result<Self, Self::Err> {
        if s.len() == 1 && s.chars().next().unwrap().is_alphabetic() {
            Ok(s.into())
        } else if s.len() == 2 && s.starts_with('?') && s.chars().nth(1).unwrap().is_alphabetic() {
            Ok((&s[1..2]).into())
        } else {
            Err("not variable")
        }
    }
}

impl Display for Variable {
    fn fmt(&self, f: &mut Formatter<'_>) -> fmt::Result {
        Display::fmt(self.as_str(), f)
    }
}

impl Debug for Variable {
    fn fmt(&self, f: &mut Formatter<'_>) -> fmt::Result {
        Debug::fmt(self.as_str(), f)
    }
}

fn extract_constant(nodes: &[Trig]) -> Option<Rational> {
    for n in nodes {
        if let Trig::RealConst(v) = n {
            if let Ok(r) = v.as_str().parse() {
                return Some(r);
            }
        }
    }

    None
}

egg::define_language! {
  pub enum Trig {
    // trig operators
    "sin" = Sin(Id),
    "cos" = Cos(Id),
    "tan" = Tan(Id),
    // "csc" = Csc(Id),
    // "sec" = Sec(Id),
    // "cot" = Cot(Id),

    // complex exponetial
    "cis" = Cis(Id),

    // arithmetic operators
    "~" = Neg(Id),
    "+" = Add([Id; 2]),
    "-" = Sub([Id; 2]),
    "*" = Mul([Id; 2]),
    "/" = Div([Id; 2]),
    "sqr" = Sqr(Id),

    // constants
    "I" = Imag,
    "PI" = Pi,
    RealConst(Real),
    Var(Variable),
  }
}

impl SynthLanguage for Trig {
    type Constant = Real;

    fn is_rule_lifting() -> bool {
        true
    }

    fn get_lifting_rules() -> Ruleset<Self> {
        Ruleset::new(&[
            // definition of sine, cosine, tangent
            // (sine)
            "(sin ?a) ==> (/ (- (cis ?a) (cis (~ ?a))) (* 2 I))",
            "(/ (- (cis ?a) (cis (~ ?a))) (* 2 I)) ==> (sin ?a)",
            // (cosine)
            "(cos ?a) ==> (/ (+ (cis ?a) (cis (~ ?a))) 2)",
            "(/ (+ (cis ?a) (cis (~ ?a))) 2) ==> (cos ?a)",
            // (tangent)
            "(tan ?a) ==> (* I (/ (- (cis (~ ?a)) (cis ?a)) (+ (cis (~ ?a)) (cis ?a))))",
            "(* I (/ (- (cis (~ ?a)) (cis ?a)) (+ (cis (~ ?a)) (cis ?a)))) ==> (tan ?a)",
            // (sine, alternatively)
            "(sin ?a) ==> (/ (- (* I (cis (~ ?a))) (* I (cis ?a))) 2)",
            "(/ (- (* I (cis (~ ?a))) (* I (cis ?a))) 2) => (sin ?a)",
            // (cosine, alternatively)
            "(cos ?a) ==> (/ (+ (* I (cis ?a)) (* I (cis (~ ?a)))) (* 2 I))",
            "(/ (+ (* I (cis ?a)) (* I (cis (~ ?a)))) (* 2 I)) ==> (cos ?a)",
            // relating tangent to sine and cosine
            "(tan ?a) ==> (/ (sin ?a) (cos ?a))",
            "(/ (sin ?a) (cos ?a)) ==> (tan ?a)",
            // definition of cos(a)*cos(b) and sin(a)*sin(b)
            "(* (cos ?a) (cos ?b)) ==> (/ (+ (+ (cis (- ?a ?b)) (cis (~ (- ?a ?b)))) (+ (cis (+ ?a ?b)) (cis (~ (+ ?a ?b))))) 4)",
            "(* (sin ?a) (sin ?b)) ==> (/ (- (+ (cis (- ?a ?b)) (cis (~ (- ?a ?b)))) (+ (cis (+ ?a ?b)) (cis (~ (+ ?a ?b))))) 4)",
            // definition of cos(a)*sin(b) and sin(a)*cos(b)
            "(* (cos ?a) (sin ?b)) ==> (/ (+ (- (cis (+ ?a ?b)) (cis (~ (+ ?a ?b)))) (- (cis (- ?b ?a)) (cis (~ (- ?b ?a))))) (* 4 I))",
            "(* (sin ?a) (cos ?b)) ==> (/ (+ (- (cis (+ ?a ?b)) (cis (~ (+ ?a ?b)))) (- (cis (- ?a ?b)) (cis (~ (- ?a ?b))))) (* 4 I))",
            // definition of square
            "(sqr ?a) ==> (* ?a ?a)",
            "(* ?a ?a) ==> (sqr ?a)",
            // [Redundant, but left here so we don't have to compute them again]
            // definition of cos^2(a) and sin^2(a)
            // "(* (cos ?a) (cos ?a)) ==> (/ (+ (+ (sqr (cis ?a)) (sqr (cis (~ ?a)))) 2) 4)",
            // "(/ (+ (+ (sqr (cis ?a)) (sqr (cis (~ ?a)))) 2) 4) ==> (* (cos ?a) (cos ?a))",
            // "(* (sin ?a) (sin ?a)) ==> (~ (/ (- (+ (sqr (cis ?a)) (sqr (cis (~ ?a)))) 2) 4))",
            // "(~ (/ (- (+ (sqr (cis ?a)) (sqr (cis (~ ?a)))) 2) 4)) ==> (* (sin ?a) (sin ?a))",
        ])
    }

    fn is_allowed_op(&self) -> bool {
        !matches!(self, Trig::Imag | Trig::Cis(_) | Trig::Sqr(_))
    }

    // No eval needed for rule lifting
    fn eval<'a, F>(&'a self, _cvec_len: usize, _get_cvec: F) -> CVec<Self>
    where
        F: FnMut(&'a Id) -> &'a CVec<Self>,
    {
        vec![]
    }

    // No variable initialization needed
    fn initialize_vars(_egraph: &mut EGraph<Self, SynthAnalysis>, _vars: &[String]) {}

    fn to_var(&self) -> Option<Symbol> {
        if let Trig::Var(Variable(sym)) = self {
            Some(*sym)
        } else {
            None
        }
    }

    fn mk_var(sym: Symbol) -> Self {
        Trig::Var(Variable::from(sym.as_str()))
    }

    fn is_constant(&self) -> bool {
        matches!(self, Trig::RealConst(_))
    }

    fn mk_constant(c: Self::Constant, _egraph: &mut EGraph<Self, SynthAnalysis>) -> Self {
        Trig::RealConst(c)
    }

    fn custom_modify(egraph: &mut EGraph<Self, SynthAnalysis>, id: Id) {
        if egraph[id]
            .nodes
            .iter()
            .any(|x| matches!(x, Trig::RealConst(_)))
        {
            return;
        }

        let mut to_add: Option<Trig> = None;
        for n in &egraph[id].nodes {
            match n {
                Trig::Neg(i) => {
                    if let Some(x) = extract_constant(&egraph[*i].nodes) {
                        let r = Real::from((-x).to_string());
                        to_add = Some(Self::mk_constant(r, egraph));
                        break;
                    }
                }
                Trig::Add([i, j]) => {
                    if let Some(x) = extract_constant(&egraph[*i].nodes) {
                        if let Some(y) = extract_constant(&egraph[*j].nodes) {
                            let r = Real::from((x + y).to_string());
                            to_add = Some(Self::mk_constant(r, egraph));
                            break;
                        }
                    }
                }
                Trig::Sub([i, j]) => {
                    if let Some(x) = extract_constant(&egraph[*i].nodes) {
                        if let Some(y) = extract_constant(&egraph[*j].nodes) {
                            let r = Real::from((x - y).to_string());
                            to_add = Some(Self::mk_constant(r, egraph));
                            break;
                        }
                    }
                }
                Trig::Mul([i, j]) => {
                    if let Some(x) = extract_constant(&egraph[*i].nodes) {
                        if let Some(y) = extract_constant(&egraph[*j].nodes) {
                            let r = Real::from((x * y).to_string());
                            to_add = Some(Self::mk_constant(r, egraph));
                            break;
                        }
                    }
                }
                Trig::Div([i, j]) => {
                    if let Some(x) = extract_constant(&egraph[*i].nodes) {
                        if let Some(y) = extract_constant(&egraph[*j].nodes) {
                            if !y.is_zero() {
                                let r = Real::from((x / y).to_string());
                                to_add = Some(Self::mk_constant(r, egraph));
                                break;
                            }
                        }
                    }
                }
                _ => (),
            }
        }

        if let Some(v) = to_add {
            // add (~ v) if v is negative or v is zero
            if let Trig::RealConst(n) = v {
                if let Ok(x) = n.as_str().parse::<Rational>() {
                    if x.is_negative() || x.is_zero() {
                        let pos_id = egraph.add(Self::mk_constant(
                            Real::from((-x).to_string()),
                            &mut egraph.clone(),
                        ));
                        let neg_id = egraph.add(Trig::Neg(pos_id));
                        egraph.union(neg_id, id);
                    }
                }
            }

            let cnst_id = egraph.add(v);
            egraph.union(cnst_id, id);
        }
    }

    fn validate(_lhs: &Pattern<Self>, _rhs: &Pattern<Self>) -> ValidationResult {
        ValidationResult::Valid
    }
}

impl Trig {
    pub fn run_workload(workload: Workload, prior: Ruleset<Self>, limits: Limits) -> Ruleset<Self> {
        let t = Instant::now();

        let egraph = workload.to_egraph::<Self>();
        let num_prior = prior.len();
        let mut candidates = Ruleset::allow_forbid_actual(egraph, prior.clone(), limits);

        let chosen = candidates.minimize(prior, limits);
        let time = t.elapsed().as_secs_f64();

        println!(
            "Learned {} bidirectional rewrites ({} total rewrites) in {} using {} prior rewrites",
            chosen.bidir_len(),
            chosen.len(),
            time,
            num_prior
        );

        chosen.pretty_print();

        chosen
    }
}

#[cfg(test)]
mod test {
    use super::*;
    use ruler::{
        enumo::{Filter, Ruleset, Workload},
        Limits,
    };

    // Extra rules about `cis` and `I` to "fast-forward" rule synthesis
    fn prior_rules() -> Ruleset<Trig> {
        Ruleset::new([
            // constant folding for PI
            "(+ PI PI) ==> (* 2 PI)",
            "(* 2 PI) ==> (+ PI PI)",
            // constant folding for cis
            "(cis 0) ==> 1",
            "(cis (/ PI 2)) ==> I",
            "(cis (~ (/ PI 2))) ==> (~ I)",
            "(cis PI) ==> -1",
            // cis identities
            "(cis (+ ?a ?b)) ==> (* (cis ?a) (cis ?b))",
            "(* (cis ?a) (cis ?b)) ==> (cis (+ ?a ?b))",
            "(cis (- ?a ?b)) ==> (* (cis ?a) (cis (~ ?b)))",
            "(* (cis ?a) (cis (~ ?b))) ==> (cis (- ?a ?b))",
            "(cis (~ ?a)) ==> (/ 1 (cis ?a))",
            "(/ 1 (cis ?a)) ==> (cis (~ ?a))",
            "(* (cis ?a) (cis (~ ?a))) ==> 1",
            // constant folding I
            "(/ 1 I) ==> (~ I)",
            "(* I I) ==> -1",
        ])
    }

    fn og_recipe(prior: &Ruleset<Trig>, limits: Limits) -> Ruleset<Trig> {
        let no_trig_2x = Filter::Invert(Box::new(Filter::Or(vec![
            Filter::Contains("(sin (+ ?a ?a))".parse().unwrap()),
            Filter::Contains("(cos (+ ?a ?a))".parse().unwrap()),
            Filter::Contains("(tan (+ ?a ?a))".parse().unwrap()),
        ])));
        let valid_trig = Filter::Invert(Box::new(Filter::Contains(
            "(tan (/ PI 2))".parse().unwrap(),
        )));

        let t_ops = Workload::new(["sin", "cos", "tan"]);
        let consts = Workload::new([
            "0", "(/ PI 6)", "(/ PI 4)", "(/ PI 3)", "(/ PI 2)", "PI", "(* PI 2)",
        ]);
        let app = Workload::new(["(op v)"]);
        let trig_constants = app
            .clone()
            .plug("op", &t_ops)
            .plug("v", &consts)
            .filter(valid_trig);

        let simple_terms = app.clone().plug("op", &t_ops).plug(
            "v",
            &Workload::new(["a", "(~ a)", "(+ PI a)", "(- PI a)", "(+ a a)"]),
        );

        let neg_terms = Workload::new(["(~ x)"]).plug("x", &simple_terms);

        let squares = Workload::new(["(sqr x)"])
            .plug("x", &app)
            .plug("op", &t_ops)
            .plug("v", &Workload::new(["a", "b"]));

        let add = Workload::new(["(+ e e)", "(- e e)"]);

        let sum_of_squares = add.plug("e", &squares);

        let mut all = prior.clone();
        let mut new = Ruleset::<Trig>::default();

        let wkld1 = trig_constants;
        println!("Starting 1");
        let rules1 = Trig::run_workload(wkld1.clone(), all.clone(), limits);
        all.extend(rules1.clone());
        new.extend(rules1.clone());

        let wkld2 = Workload::Append(vec![wkld1, simple_terms, neg_terms]);
        println!("Starting 2");
        let rules2 = Trig::run_workload(wkld2.clone(), all.clone(), limits);
        all.extend(rules2.clone());
        new.extend(rules2.clone());

        let trimmed_wkld2 = wkld2.clone().filter(no_trig_2x);
        let wkld3 = Workload::Append(vec![trimmed_wkld2.clone(), sum_of_squares.clone()]);
        println!("Starting 3");
        let rules3 = Trig::run_workload(wkld3, all.clone(), limits);
        all.extend(rules3.clone());
        new.extend(rules3.clone());

        let expected: Ruleset<Trig> = Ruleset::new(&[
            "(sin (/ PI 4)) <=> (cos (/ PI 4))",
            "(tan (/ PI 4)) <=> (cos 0)",
            "(sin (/ PI 2)) <=> (cos 0)",
            "(cos 0) <=> (cos (* PI 2))",
            "0 <=> (cos (/ PI 2))",
            "(tan (* PI 2)) <=> 0",
            "0 <=> (sin (* PI 2))",
            "(sin 0) <=> 0",
            "0 <=> (tan 0)",
            "0 <=> (sin PI)",
            "(sin PI) <=> (tan PI)",
            "(~ (cos ?a)) <=> (cos (- PI ?a))",
            "(sin (- PI ?a)) <=> (sin ?a)",
            "(tan ?a) <=> (tan (+ PI ?a))",
            "(~ (sin ?a)) <=> (sin (~ ?a))",
            "(tan (~ ?a)) <=> (~ (tan ?a))",
            "(cos (~ ?a)) <=> (cos ?a)",
            "(+ (* (sin ?a) (sin ?a)) (* (cos ?a) (cos ?a))) ==> (cos 0)",
            "(- (* (cos ?b) (cos ?b)) (* (cos ?a) (cos ?a))) ==> (- (* (sin ?a) (sin ?a)) (* (sin ?b) (sin ?b)))",
            "(- (* (sin ?b) (sin ?b)) (* (cos ?a) (cos ?a))) ==> (- (* (sin ?a) (sin ?a)) (* (cos ?b) (cos ?b)))",
        ]);
<<<<<<< HEAD
        let (can, cannot) = all.derive(expected.clone(), Limits::default());
=======
        let (can, cannot) = all.derive(DeriveType::Lhs, &expected, Limits::default());
>>>>>>> 23c7fb87
        assert_eq!(can.len(), expected.len());
        assert_eq!(cannot.len(), 0);

        new
    }

    fn phase2_recipe(prior: &Ruleset<Trig>, limits: Limits) -> Ruleset<Trig> {
        let mut all = prior.clone();
        let mut new = Ruleset::<Trig>::default();

        let non_square_filter = Filter::Invert(Box::new(Filter::Or(vec![
            Filter::Contains("(* (cos ?x) (cos ?x))".parse().unwrap()),
            Filter::Contains("(* (sin ?x) (sin ?x))".parse().unwrap()),
        ])));

        let two_x_filter = Filter::Invert(Box::new(Filter::Contains("(+ ?x ?x)".parse().unwrap())));

        let trivial_trig_filter = Filter::Invert(Box::new(Filter::Or(vec![
            Filter::Contains("(cos (?op ?a ?b))".parse().unwrap()),
            Filter::Contains("(sin (?op ?a ?b))".parse().unwrap()),
        ])));

        let trig_no_sub_filter = Filter::Invert(Box::new(Filter::Or(vec![
            Filter::Contains("(cos (- ?a ?b))".parse().unwrap()),
            Filter::Contains("(sin (- ?a ?b))".parse().unwrap()),
        ])));

        let t_ops = Workload::new(["sin", "cos"]);
        let app = Workload::new(["(op v)"]);
        let shift = Workload::new(["x", "(- 1 x)", "(+ 1 x)"]);
        let scale_down = Workload::new(["x", "(/ x 2)"]);
        // let scale_up = Workload::new(["x", "(* x 2)", "(* x -2)"]);
        let consts = Workload::new(["-2", "-1", "0", "1", "2"]);

        let simple = app.clone().plug("op", &t_ops).plug(
            "v",
            &Workload::new(["a", "(- (/ PI 2) a)", "(+ (/ PI 2) a)", "(* 2 a)"]),
        );

        let trivial_squares = Workload::new(["(sqr x)"])
            .plug("x", &app)
            .plug("op", &t_ops)
            .plug("v", &Workload::new(["a"]));
        // let one_var = app
        //     .clone()
        //     .plug("op", &t_ops)
        //     .plug("v", &Workload::new(["a"]));
        // let prod_one_var = Workload::new(["(* x y)"])
        //     .plug("x", &one_var)
        //     .plug("y", &one_var);

        let two_var = app
            .clone()
            .plug("op", &t_ops)
            .plug("v", &Workload::new(["a", "b", "(+ a b)", "(- a b)"]));
        let sum_two_vars = Workload::new(["(+ x y)", "(- x y)"])
            .plug("x", &two_var)
            .plug("y", &two_var);
        let prod_two_vars = Workload::new(["(* x y)"])
            .plug("x", &two_var)
            .plug("y", &two_var)
            .filter(non_square_filter);

        let sum_of_prod = Workload::new(["(+ x y)", "(- x y)"])
            .plug("x", &prod_two_vars)
            .plug("y", &prod_two_vars)
            .filter(two_x_filter)
            .filter(trivial_trig_filter);

        // let sum_of_squares = Workload::new(["(+ x y)", "(- x y)"])
        //     .plug("x", &trivial_squares)
        //     .plug("y", &trivial_squares);

        let shifted_simple = shift.clone().plug("x", &simple);
        let sum_and_prod = Workload::Append(vec![sum_two_vars.clone(), prod_two_vars.clone()]);
        let shifted_simple_sqrs = Workload::Append(vec![shifted_simple, trivial_squares]);
        let scaled_shifted_sqrs = scale_down.clone().plug("x", &shifted_simple_sqrs);
        // let scaled_prod_one_var = scale_up.clone().plug("x", &prod_one_var);
        let scaled_sum_prod = scale_down.clone().plug("x", &sum_and_prod);

        let two_var_no_sub = two_var.clone().filter(trig_no_sub_filter);

        // Coangles
        let wkld1 = Workload::Append(vec![simple, consts.clone()]);
        let rules1 = Trig::run_workload(wkld1.clone(), all.clone(), limits);
        all.extend(rules1.clone());
        new.extend(rules1.clone());

        // Power reduction
        let wkld2 = Workload::Append(vec![scaled_shifted_sqrs, consts.clone()]);
        let rules2 = Trig::run_workload(wkld2.clone(), all.clone(), limits);
        all.extend(rules2.clone());
        new.extend(rules2.clone());

        // Product-to-sum
        let wkld3 = Workload::Append(vec![scaled_sum_prod, consts.clone()]);
        let rules3 = Trig::run_workload(wkld3.clone(), all.clone(), limits);
        all.extend(rules3.clone());
        new.extend(rules3.clone());

        // Sums
        let wkld4 = Workload::Append(vec![two_var_no_sub, sum_of_prod, consts.clone()]);
        let rules4 = Trig::run_workload(wkld4.clone(), all.clone(), limits);
        all.extend(rules4.clone());
        new.extend(rules4.clone());

        // Double angle
        // let wkld5 = Workload::Append(vec![
        //     wkld1,
        //     scaled_prod_one_var,
        //     sum_of_squares,
        //     consts.clone(),
        // ]);
        // let rules5 = Trig::run_workload(wkld5.clone(), all.clone(), limits);
        // all.extend(rules5.clone());
        // new.extend(rules5.clone());

        new
    }

    #[test]
    fn nightly_recipe() {
        let complex: Ruleset<Trig> = Ruleset::from_file("scripts/trig/complex.rules");
        let limits = Limits {
            iter: 3,
            node: 2000000,
            derive_type: DeriveType::Lhs,
        };

        let mut all = complex;
        let mut new = Ruleset::<Trig>::default();

        // Add prior rules
        all.extend(prior_rules());

        // Run original Enumo recipe
        let rules = og_recipe(&all, limits);
        all.extend(rules.clone());
        new.extend(rules);

        // Run 2nd phase
        let rules = phase2_recipe(&all, limits);
        all.extend(rules.clone());
        new.extend(rules);

        // Only new rules should be uploaded!
        new.write_json_rules("trig.json");
    }

    #[test]
    fn simple() {
        let complex: Ruleset<Trig> = Ruleset::from_file("scripts/trig/complex.rules");
        assert_eq!(complex.len(), 57);

        let limits = Limits {
            iter: 3,
            node: 2000000,
            derive_type: DeriveType::Lhs,
        };

        let terms = Workload::new([
            "(sin 0)",
            "(sin (/ PI 6))",
            "(sin (/ PI 4))",
            "(sin (/ PI 3))",
            "(sin (/ PI 2))",
            "(sin PI)",
            "(sin (* PI 2))",
        ]);
        assert_eq!(terms.force().len(), 7);

        let mut all = complex;
        all.extend(prior_rules());

        let rules = Trig::run_workload(terms, all, limits);

        let expected: Ruleset<Trig> =
            Ruleset::new(&["(sin (* PI 2)) <=> 0", "0 <=> (sin 0)", "0 <=> (sin PI)"]);
<<<<<<< HEAD
        let (can, cannot) = rules.derive(expected.clone(), Limits::default());
=======
        let (can, cannot) = rules.derive(DeriveType::Lhs, &expected, Limits::default());
>>>>>>> 23c7fb87
        assert_eq!(can.len(), expected.len());
        assert_eq!(cannot.len(), 0);
    }
}<|MERGE_RESOLUTION|>--- conflicted
+++ resolved
@@ -449,11 +449,14 @@
             "(- (* (cos ?b) (cos ?b)) (* (cos ?a) (cos ?a))) ==> (- (* (sin ?a) (sin ?a)) (* (sin ?b) (sin ?b)))",
             "(- (* (sin ?b) (sin ?b)) (* (cos ?a) (cos ?a))) ==> (- (* (sin ?a) (sin ?a)) (* (cos ?b) (cos ?b)))",
         ]);
-<<<<<<< HEAD
-        let (can, cannot) = all.derive(expected.clone(), Limits::default());
-=======
-        let (can, cannot) = all.derive(DeriveType::Lhs, &expected, Limits::default());
->>>>>>> 23c7fb87
+        let (can, cannot) = all.derive(
+            &expected,
+            Limits {
+                iter: 3,
+                node: 300_000,
+                derive_type: DeriveType::Lhs,
+            },
+        );
         assert_eq!(can.len(), expected.len());
         assert_eq!(cannot.len(), 0);
 
@@ -632,11 +635,14 @@
 
         let expected: Ruleset<Trig> =
             Ruleset::new(&["(sin (* PI 2)) <=> 0", "0 <=> (sin 0)", "0 <=> (sin PI)"]);
-<<<<<<< HEAD
-        let (can, cannot) = rules.derive(expected.clone(), Limits::default());
-=======
-        let (can, cannot) = rules.derive(DeriveType::Lhs, &expected, Limits::default());
->>>>>>> 23c7fb87
+        let (can, cannot) = rules.derive(
+            &expected,
+            Limits {
+                iter: 3,
+                node: 2000000,
+                derive_type: DeriveType::Lhs,
+            },
+        );
         assert_eq!(can.len(), expected.len());
         assert_eq!(cannot.len(), 0);
     }
