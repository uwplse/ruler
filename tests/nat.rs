use std::time::Instant;

use num::{BigInt, Zero};
use num_bigint::ToBigInt;
use rand::{Rng, SeedableRng};
use rand_pcg::Pcg64;
use ruler::{
    enumo::{Ruleset, Scheduler, Workload},
    *,
};
use z3::ast::Ast;

egg::define_language! {
  pub enum Nat {
    "Z" = Z,
    "S" = S(Id),
    "+" = Add([Id; 2]),
    "*" = Mul([Id; 2]),
    Var(egg::Symbol),
  }
}

impl Nat {
    fn mk_constant_id(c: BigInt, egraph: &mut EGraph<Self, SynthAnalysis>) -> Id {
        if c.is_zero() {
            egraph.add(Nat::Z)
        } else {
            let pred = Self::mk_constant_id(c - 1, egraph);
            egraph.add(Nat::S(pred))
        }
    }
}

impl SynthLanguage for Nat {
    type Constant = BigInt;

    fn eval<'a, F>(&'a self, cvec_len: usize, mut get_cvec: F) -> CVec<Self>
    where
        F: FnMut(&'a Id) -> &'a CVec<Self>,
    {
        match self {
            Nat::Z => vec![Some(0.to_bigint().unwrap()); cvec_len],
            Nat::S(x) => map!(get_cvec, x => Some(x + 1)),
            Nat::Add([x, y]) => map!(get_cvec, x, y => Some(x + y)),
            Nat::Mul([x, y]) => map!(get_cvec, x, y => Some(x * y)),
            Nat::Var(_) => vec![],
        }
    }

    fn mk_interval<'a, F>(&'a self, mut get_interval: F) -> Interval<Self::Constant>
    where
        F: FnMut(&'a Id) -> &'a Interval<Self::Constant>,
    {
        match self {
            Nat::Z => Interval::new(Some(0.to_bigint().unwrap()), Some(0.to_bigint().unwrap())),
            Nat::S(x) => {
                let x_int = get_interval(x);
                let low = x_int
                    .low
                    .clone()
                    .expect("There shouldn't be infinite lower bounds for Nat");
                Interval::new(Some(low + 1), x_int.high.clone().map(|h| h + 1))
            }
            Nat::Add([x, y]) => {
                let x_int = get_interval(x);
                let y_int = get_interval(y);

                let low = x_int
                    .low
                    .clone()
                    .zip(y_int.low.clone())
                    .map(|(a, b)| a + b)
                    .expect("There shouldn't be infinite lower bounds for Nat");
                let high = x_int
                    .high
                    .clone()
                    .zip(y_int.high.clone())
                    .map(|(a, b)| a + b);

                Interval::new(Some(low), high)
            }
            Nat::Mul([x, y]) => {
                let x_int = get_interval(x);
                let y_int = get_interval(y);

                let low = x_int
                    .low
                    .clone()
                    .zip(y_int.low.clone())
                    .map(|(a, b)| a * b)
                    .expect("There shouldn't be infinite lower bounds for Nat");
                let high = x_int
                    .high
                    .clone()
                    .zip(y_int.high.clone())
                    .map(|(a, b)| a + b);

                Interval::new(Some(low), high)
            }
            Nat::Var(_) => Interval::new(Some(0.to_bigint().unwrap()), None),
        }
    }

    fn initialize_vars(egraph: &mut EGraph<Self, SynthAnalysis>, vars: &[String]) {
        let mut rng = Pcg64::seed_from_u64(0);
        for v in vars {
            let id = egraph.add(Nat::Var(Symbol::from(v)));
            let mut vals = vec![];
            for _ in 0..egraph.analysis.cvec_len {
                vals.push(Some(rng.gen::<u64>().to_bigint().unwrap()));
            }
            egraph[id].data.cvec = vals.clone();
        }
    }

    fn to_var(&self) -> Option<Symbol> {
        if let Nat::Var(sym) = self {
            Some(*sym)
        } else {
            None
        }
    }

    fn mk_var(sym: Symbol) -> Self {
        Nat::Var(sym)
    }

    fn is_constant(&self) -> bool {
        matches!(self, Nat::Z)
    }

    fn mk_constant(c: Self::Constant, egraph: &mut EGraph<Self, SynthAnalysis>) -> Self {
        if c.is_zero() {
            Nat::Z
        } else {
            Nat::S(Self::mk_constant_id(c - 1.to_bigint().unwrap(), egraph))
        }
    }

    fn validate(lhs: &Pattern<Self>, rhs: &Pattern<Self>) -> ValidationResult {
        let mut cfg = z3::Config::new();
        cfg.set_timeout_msec(1000);
        let ctx = z3::Context::new(&cfg);
        let solver = z3::Solver::new(&ctx);
        let lexpr = egg_to_z3(&ctx, Self::instantiate(lhs).as_ref());
        let rexpr = egg_to_z3(&ctx, Self::instantiate(rhs).as_ref());
        solver.assert(&lexpr._eq(&rexpr).not());
        match solver.check() {
            z3::SatResult::Unsat => ValidationResult::Valid,
            z3::SatResult::Unknown => ValidationResult::Unknown,
            z3::SatResult::Sat => ValidationResult::Invalid,
        }
    }
}

impl Nat {
    pub fn run_workload(workload: Workload, prior: Ruleset<Self>, limits: Limits) -> Ruleset<Self> {
        let t = Instant::now();

        let egraph = workload.to_egraph::<Self>();
        let compressed = Scheduler::Compress(limits).run(&egraph, &prior);

        let mut candidates = Ruleset::cvec_match(&compressed);

        let num_prior = prior.len();
        let chosen = candidates.minimize(prior, limits);
        let time = t.elapsed().as_secs_f64();

        println!(
            "Learned {} bidirectional rewrites ({} total rewrites) in {} using {} prior rewrites",
            chosen.bidir_len(),
            chosen.len(),
            time,
            num_prior
        );

        chosen.pretty_print();

        chosen
    }
}

fn egg_to_z3<'a>(ctx: &'a z3::Context, expr: &[Nat]) -> z3::ast::Int<'a> {
    let mut buf = vec![];
    let zero = z3::ast::Int::from_i64(ctx, 0);
    let one = z3::ast::Int::from_i64(ctx, 1);
    for node in expr.as_ref().iter() {
        match node {
            Nat::Z => buf.push(zero.clone()),
            Nat::S(x) => buf.push(z3::ast::Int::add(ctx, &[&buf[usize::from(*x)], &one])),
            Nat::Add([x, y]) => buf.push(z3::ast::Int::add(
                ctx,
                &[&buf[usize::from(*x)], &buf[usize::from(*y)]],
            )),
            Nat::Mul([x, y]) => buf.push(z3::ast::Int::mul(
                ctx,
                &[&buf[usize::from(*x)], &buf[usize::from(*y)]],
            )),
            Nat::Var(v) => buf.push(z3::ast::Int::new_const(ctx, v.to_string())),
        }
    }
    buf.pop().unwrap()
}

#[cfg(test)]
mod test {

    use ruler::enumo::{Ruleset, Workload};

    use super::*;

    fn iter_nat(n: usize) -> Workload {
        Workload::iter_lang(n, &["Z"], &["a", "b", "c"], &["S"], &["+", "*"])
    }

    #[test]
    fn simple() {
        let mut all_rules = Ruleset::default();
        let atoms3 = iter_nat(3);
        assert_eq!(atoms3.force().len(), 39);

        let rules3 = Nat::run_workload(
            atoms3,
            all_rules.clone(),
            Limits {
                iter: 3,
                node: 1000000,
                derive_type: DeriveType::Lhs,
            },
        );
        all_rules.extend(rules3);

        let atoms4 = iter_nat(4);
        assert_eq!(atoms4.force().len(), 132);

        let rules4 = Nat::run_workload(
            atoms4,
            all_rules.clone(),
            Limits {
                iter: 3,
                node: 1000000,
                derive_type: DeriveType::Lhs,
            },
        );
        all_rules.extend(rules4);

        let atoms5 = iter_nat(5);
        assert_eq!(atoms5.force().len(), 819);

        let rules5 = Nat::run_workload(
            atoms5,
            all_rules.clone(),
            Limits {
                iter: 3,
                node: 1000000,
                derive_type: DeriveType::Lhs,
            },
        );
        all_rules.extend(rules5);

        let expected: Ruleset<Nat> = Ruleset::new(&[
            "(+ ?b ?a) ==> (+ ?a ?b)",
            "(* ?b ?a) ==> (* ?a ?b)",
            "(+ Z ?a) <=> ?a",
            "(* Z ?a) ==> Z",
            "?a <=> (* ?a (S Z))",
            "(+ ?b (S ?a)) <=> (S (+ ?b ?a))",
            "(+ ?b (* ?b ?a)) ==> (* ?b (S ?a))",
            "(* ?c (* ?b ?a)) ==> (* ?a (* ?b ?c))",
            "(+ ?c (+ ?b ?a)) ==> (+ ?a (+ ?b ?c))",
        ]);
<<<<<<< HEAD
        let (can, cannot) = all_rules.derive(expected.clone(), Limits::default());
=======
        let (can, cannot) = all_rules.derive(DeriveType::Lhs, &expected, Limits::default());
>>>>>>> 23c7fb87
        assert_eq!(can.len(), expected.len());
        assert_eq!(cannot.len(), 0);
    }
}<|MERGE_RESOLUTION|>--- conflicted
+++ resolved
@@ -269,11 +269,7 @@
             "(* ?c (* ?b ?a)) ==> (* ?a (* ?b ?c))",
             "(+ ?c (+ ?b ?a)) ==> (+ ?a (+ ?b ?c))",
         ]);
-<<<<<<< HEAD
-        let (can, cannot) = all_rules.derive(expected.clone(), Limits::default());
-=======
-        let (can, cannot) = all_rules.derive(DeriveType::Lhs, &expected, Limits::default());
->>>>>>> 23c7fb87
+        let (can, cannot) = all_rules.derive(&expected, Limits::default());
         assert_eq!(can.len(), expected.len());
         assert_eq!(cannot.len(), 0);
     }
