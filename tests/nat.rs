use std::time::Instant;

use num::{BigInt, Zero};
use num_bigint::ToBigInt;
use rand::{Rng, SeedableRng};
use rand_pcg::Pcg64;
use ruler::{
    enumo::{Ruleset, Scheduler, Workload},
    *,
};
use z3::ast::Ast;

egg::define_language! {
  pub enum Nat {
    "Z" = Z,
    "S" = S(Id),
    "+" = Add([Id; 2]),
    "*" = Mul([Id; 2]),
    Var(egg::Symbol),
  }
}

impl Nat {
    fn mk_constant_id(c: BigInt, egraph: &mut EGraph<Self, SynthAnalysis>) -> Id {
        if c.is_zero() {
            egraph.add(Nat::Z)
        } else {
            let pred = Self::mk_constant_id(c - 1, egraph);
            egraph.add(Nat::S(pred))
        }
    }
}

impl SynthLanguage for Nat {
    type Constant = BigInt;

    fn eval<'a, F>(&'a self, cvec_len: usize, mut get_cvec: F) -> CVec<Self>
    where
        F: FnMut(&'a Id) -> &'a CVec<Self>,
    {
        match self {
            Nat::Z => vec![Some(0.to_bigint().unwrap()); cvec_len],
            Nat::S(x) => map!(get_cvec, x => Some(x + 1)),
            Nat::Add([x, y]) => map!(get_cvec, x, y => Some(x + y)),
            Nat::Mul([x, y]) => map!(get_cvec, x, y => Some(x * y)),
            Nat::Var(_) => vec![],
        }
    }

    fn mk_interval<'a, F>(&'a self, mut get_interval: F) -> Interval<Self::Constant>
    where
        F: FnMut(&'a Id) -> &'a Interval<Self::Constant>,
    {
        match self {
            Nat::Z => Interval::new(Some(0.to_bigint().unwrap()), Some(0.to_bigint().unwrap())),
            Nat::S(x) => {
                let x_int = get_interval(x);
                let low = x_int
                    .low
                    .clone()
                    .expect("There shouldn't be infinite lower bounds for Nat");
                Interval::new(Some(low + 1), x_int.high.clone().map(|h| h + 1))
            }
            Nat::Add([x, y]) => {
                let x_int = get_interval(x);
                let y_int = get_interval(y);

                let low = x_int
                    .low
                    .clone()
                    .zip(y_int.low.clone())
                    .map(|(a, b)| a + b)
                    .expect("There shouldn't be infinite lower bounds for Nat");
                let high = x_int
                    .high
                    .clone()
                    .zip(y_int.high.clone())
                    .map(|(a, b)| a + b);

                Interval::new(Some(low), high)
            }
            Nat::Mul([x, y]) => {
                let x_int = get_interval(x);
                let y_int = get_interval(y);

                let low = x_int
                    .low
                    .clone()
                    .zip(y_int.low.clone())
                    .map(|(a, b)| a * b)
                    .expect("There shouldn't be infinite lower bounds for Nat");
                let high = x_int
                    .high
                    .clone()
                    .zip(y_int.high.clone())
                    .map(|(a, b)| a + b);

                Interval::new(Some(low), high)
            }
            Nat::Var(_) => Interval::new(Some(0.to_bigint().unwrap()), None),
        }
    }

    fn initialize_vars(egraph: &mut EGraph<Self, SynthAnalysis>, vars: &[String]) {
        let mut rng = Pcg64::seed_from_u64(0);
        for v in vars {
            let id = egraph.add(Nat::Var(Symbol::from(v)));
            let mut vals = vec![];
            for _ in 0..egraph.analysis.cvec_len {
                vals.push(Some(rng.gen::<u64>().to_bigint().unwrap()));
            }
            egraph[id].data.cvec = vals.clone();
        }
    }

    fn to_var(&self) -> Option<Symbol> {
        if let Nat::Var(sym) = self {
            Some(*sym)
        } else {
            None
        }
    }

    fn mk_var(sym: Symbol) -> Self {
        Nat::Var(sym)
    }

    fn is_constant(&self) -> bool {
        matches!(self, Nat::Z)
    }

    fn mk_constant(c: Self::Constant, egraph: &mut EGraph<Self, SynthAnalysis>) -> Self {
        if c.is_zero() {
            Nat::Z
        } else {
            Nat::S(Self::mk_constant_id(c - 1.to_bigint().unwrap(), egraph))
        }
    }

    fn validate(lhs: &Pattern<Self>, rhs: &Pattern<Self>) -> ValidationResult {
        let mut cfg = z3::Config::new();
        cfg.set_timeout_msec(1000);
        let ctx = z3::Context::new(&cfg);
        let solver = z3::Solver::new(&ctx);
        let lexpr = egg_to_z3(&ctx, Self::instantiate(lhs).as_ref());
        let rexpr = egg_to_z3(&ctx, Self::instantiate(rhs).as_ref());
        solver.assert(&lexpr._eq(&rexpr).not());
        match solver.check() {
            z3::SatResult::Unsat => ValidationResult::Valid,
            z3::SatResult::Unknown => ValidationResult::Unknown,
            z3::SatResult::Sat => ValidationResult::Invalid,
        }
    }
}

impl Nat {
    pub fn run_workload(workload: Workload, prior: Ruleset<Self>, limits: Limits) -> Ruleset<Self> {
        let t = Instant::now();

        let egraph = workload.to_egraph::<Self>();
        let compressed = Scheduler::Compress(limits).run(&egraph, &prior);

        let mut candidates = Ruleset::cvec_match(&compressed);

        let num_prior = prior.len();
        let chosen = candidates.minimize(prior, limits);
        let time = t.elapsed().as_secs_f64();

        println!(
            "Learned {} bidirectional rewrites ({} total rewrites) in {} using {} prior rewrites",
            chosen.bidir_len(),
            chosen.len(),
            time,
            num_prior
        );

        chosen.pretty_print();

        chosen
    }
}

fn egg_to_z3<'a>(ctx: &'a z3::Context, expr: &[Nat]) -> z3::ast::Int<'a> {
    let mut buf = vec![];
    let zero = z3::ast::Int::from_i64(ctx, 0);
    let one = z3::ast::Int::from_i64(ctx, 1);
    for node in expr.as_ref().iter() {
        match node {
            Nat::Z => buf.push(zero.clone()),
            Nat::S(x) => buf.push(z3::ast::Int::add(ctx, &[&buf[usize::from(*x)], &one])),
            Nat::Add([x, y]) => buf.push(z3::ast::Int::add(
                ctx,
                &[&buf[usize::from(*x)], &buf[usize::from(*y)]],
            )),
            Nat::Mul([x, y]) => buf.push(z3::ast::Int::mul(
                ctx,
                &[&buf[usize::from(*x)], &buf[usize::from(*y)]],
            )),
            Nat::Var(v) => buf.push(z3::ast::Int::new_const(ctx, v.to_string())),
        }
    }
    buf.pop().unwrap()
}

#[cfg(test)]
mod test {

    use ruler::enumo::{Ruleset, Workload};

    use super::*;

    fn iter_nat(n: usize) -> Workload {
        Workload::iter_lang(n, &["Z"], &["a", "b", "c"], &["S"], &["+", "*"])
    }

    #[test]
    fn simple() {
        let mut all_rules = Ruleset::default();
        let atoms3 = iter_nat(3);
        assert_eq!(atoms3.force().len(), 39);

        let rules3 = Nat::run_workload(
            atoms3,
            all_rules.clone(),
            Limits {
                iter: 3,
                node: 1000000,
            },
        );
        all_rules.extend(rules3);

        let atoms4 = iter_nat(4);
        assert_eq!(atoms4.force().len(), 132);

        let rules4 = Nat::run_workload(
            atoms4,
            all_rules.clone(),
            Limits {
                iter: 3,
                node: 1000000,
            },
        );
        all_rules.extend(rules4);

        let atoms5 = iter_nat(5);
        assert_eq!(atoms5.force().len(), 819);

        let rules5 = Nat::run_workload(
            atoms5,
            all_rules.clone(),
            Limits {
                iter: 3,
                node: 1000000,
            },
        );
        all_rules.extend(rules5);

        let expected: Ruleset<Nat> = Ruleset::new(&[
            "(+ ?b ?a) ==> (+ ?a ?b)",
            "(* ?b ?a) ==> (* ?a ?b)",
            "(+ Z ?a) <=> ?a",
            "(* Z ?a) ==> Z",
            "?a <=> (* ?a (S Z))",
            "(+ ?b (S ?a)) <=> (S (+ ?b ?a))",
            "(+ ?b (* ?b ?a)) ==> (* ?b (S ?a))",
            "(* ?c (* ?b ?a)) ==> (* ?a (* ?b ?c))",
            "(+ ?c (+ ?b ?a)) ==> (+ ?a (+ ?b ?c))",
        ]);
<<<<<<< HEAD
        let (can, cannot) = all_rules.derive(&expected, Limits::default());
=======
        let (can, cannot) = all_rules.derive(DeriveType::Lhs, expected.clone(), Limits::default());
>>>>>>> 45011841
        assert_eq!(can.len(), expected.len());
        assert_eq!(cannot.len(), 0);
    }
}<|MERGE_RESOLUTION|>--- conflicted
+++ resolved
@@ -266,11 +266,7 @@
             "(* ?c (* ?b ?a)) ==> (* ?a (* ?b ?c))",
             "(+ ?c (+ ?b ?a)) ==> (+ ?a (+ ?b ?c))",
         ]);
-<<<<<<< HEAD
-        let (can, cannot) = all_rules.derive(&expected, Limits::default());
-=======
-        let (can, cannot) = all_rules.derive(DeriveType::Lhs, expected.clone(), Limits::default());
->>>>>>> 45011841
+        let (can, cannot) = all_rules.derive(DeriveType::Lhs, &expected, Limits::default());
         assert_eq!(can.len(), expected.len());
         assert_eq!(cannot.len(), 0);
     }
