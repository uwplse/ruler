--- conflicted
+++ resolved
@@ -3,14 +3,9 @@
 /out
 /*.json
 /*.sh
-<<<<<<< HEAD
-/rep/json/*
-/.env
-=======
 /nightly
 /*.terms
 /*.rules
->>>>>>> 62419cea
 
 # Scripts
 scripts/ablation/output/*
