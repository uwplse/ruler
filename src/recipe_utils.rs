--- conflicted
+++ resolved
@@ -68,10 +68,18 @@
 pub fn run_workload<L: SynthLanguage>(
     workload: Workload,
     prior: Ruleset<L>,
-    limits: Limits,
+    prior_limits: Limits,
+    minimize_limits: Limits,
     fast_match: bool,
 ) -> Ruleset<L> {
-    run_workload_internal(workload, prior, limits, fast_match, false)
+    run_workload_internal(
+        workload,
+        prior,
+        prior_limits,
+        minimize_limits,
+        fast_match,
+        false,
+    )
 }
 
 pub fn run_rule_lifting<L: SynthLanguage>(
@@ -148,19 +156,15 @@
             wkld = wkld.plug(format!("OP{}", i + 1), &Workload::new(ops));
         }
         rec.extend(prior);
-<<<<<<< HEAD
         let allow_empty = n < 3;
-        let new =
-            run_workload_internal(wkld, rec.clone(), Limits::rulefinding(), true, allow_empty);
-=======
-        let new = run_workload(
+        let new = run_workload_internal(
             wkld,
             rec.clone(),
             Limits::synthesis(),
             Limits::minimize(),
             true,
+            allow_empty,
         );
->>>>>>> 613cb65a
         let mut all = new;
         all.extend(rec);
         all
