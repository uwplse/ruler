/*! `Ruler` is a framework for automatically inferring rewrite rules using equality saturation.
It uses equality saturation in two novel ways to scale the rule synthesis:
    1. to minimize the term space from which candidate rules are selected,
   and 2. to minimize the candidate rule space by removing redundant rules based on rules
   currently in the ruleset.
!*/
use clap::Parser;
use core::str::FromStr;
use egg::*;
use rand::SeedableRng;
use rand_pcg::Pcg64;
use serde::{Deserialize, Serialize};
use std::fs::File;
use std::fs::OpenOptions;
use std::io::BufRead;
use std::io::BufReader;
use std::io::Write;
use std::{
    borrow::{Borrow, Cow},
    fmt::{Debug, Display},
    hash::{BuildHasherDefault, Hash},
    sync::Arc,
    time::{Duration, Instant},
};

mod bv;
mod convert_sexp;
mod derive;
mod equality;
mod util;

/// Faster hashMap implementation used in rustc
pub type HashMap<K, V> = rustc_hash::FxHashMap<K, V>;

/// Faster hashSet implementation used in rustc
pub type HashSet<K> = rustc_hash::FxHashSet<K>;

/// IndexMap data implementation used in rustc
pub type IndexMap<K, V> = indexmap::IndexMap<K, V, BuildHasherDefault<rustc_hash::FxHasher>>;

pub use bv::*;
pub use derive::RuleType;
pub use equality::*;
pub use util::*;

/// Return the `i`th letter from the English alphabet.
pub fn letter(i: usize) -> &'static str {
    let alpha = "abcdefghijklmnopqrstuvwxyz";
    &alpha[i..i + 1]
}

/// Constant folding method
#[derive(Debug, Clone, Eq, PartialEq)]
pub enum ConstantFoldMethod {
    NoFold,           // disables constant folding
    CvecMatching,     // constant folding done by cvec matching
    IntervalAnalysis, // constant folding done by interval analysis
    Lang,             // constant folding implemented by language
}

/// Validation result
#[derive(Debug, Clone)]
pub enum ValidationResult<T: SynthLanguage> {
    Valid,
    Invalid,
    InvalidWithCes(Vec<<T as SynthLanguage>::Constant>),
    Unknown,
}

impl<T: SynthLanguage> From<bool> for ValidationResult<T> {
    fn from(b: bool) -> Self {
        match b {
            true => ValidationResult::Valid,
            false => ValidationResult::Invalid,
        }
    }
}

/// Properties of cvecs in `Ruler`; currently only their length.
/// cvecs are stored as [eclass analysis data](https://docs.rs/egg/0.6.0/egg/trait.Analysis.html).
#[derive(Debug, Clone)]
pub struct SynthAnalysis {
    /// Length of cvec or characteristic vector.
    /// All cvecs have the same length.
    pub cvec_len: usize,
    pub constant_fold: ConstantFoldMethod,
    pub rule_lifting: bool,
}

impl Default for SynthAnalysis {
    fn default() -> Self {
        Self {
            cvec_len: 10,
            constant_fold: ConstantFoldMethod::CvecMatching,
            rule_lifting: false,
        }
    }
}

/// Trait for defining a language for which `Ruler` will synthesize rewrites.
///
/// Every domain defines it own `Constant` type.
/// `eval` implements an interpreter for the domain. It returns a `Cvec` of length `cvec_len`
/// where each cvec element is computed using `eval`.
pub trait SynthLanguage: egg::Language + Send + Sync + Display + FromOp + 'static {
    type Constant: Clone + Hash + Eq + Debug + Display + FromStr + Ord;

    fn eval<'a, F>(&'a self, cvec_len: usize, f: F) -> CVec<Self>
    where
        F: FnMut(&'a Id) -> &'a CVec<Self>;

    fn to_var(&self) -> Option<Symbol>;
    fn mk_var(sym: egg::Symbol) -> Self;
    fn is_var(&self) -> bool {
        self.to_var().is_some()
    }
<<<<<<< HEAD
=======

    fn to_enode_or_var(self) -> ENodeOrVar<Self> {
        match self.to_var() {
            Some(var) => ENodeOrVar::Var(format!("?{}", var).parse().unwrap()),
            None => ENodeOrVar::ENode(self),
        }
    }

    fn to_pattern(expr: RecExpr<Self>) -> Pattern<Self> {
        let nodes: Vec<ENodeOrVar<Self>> = expr
            .as_ref()
            .iter()
            .map(|node| node.clone().to_enode_or_var())
            .collect();
        PatternAst::from(nodes).into()
    }

>>>>>>> 6eb180ad
    fn to_constant(&self) -> Option<&Self::Constant>;
    fn mk_constant(c: Self::Constant) -> Self;
    fn is_constant(&self) -> bool {
        self.to_constant().is_some()
    }

    /// Generalize a pattern
    fn generalize(expr: &RecExpr<Self>, map: &mut HashMap<Symbol, Var>) -> Pattern<Self> {
        let expr = Self::alpha_rename_with(expr, map);
        Self::to_pattern(expr)
    }

    /// Instantiate a pattern
    fn instantiate(pattern: &Pattern<Self>) -> RecExpr<Self> {
        let nodes: Vec<_> = pattern
            .ast
            .as_ref()
            .iter()
            .map(|n| match n {
                ENodeOrVar::ENode(n) => n.clone(),
                ENodeOrVar::Var(v) => {
                    let s = v.to_string();
                    assert!(s.starts_with('?'));
                    Self::mk_var(s[1..].into())
                }
            })
            .collect();

        RecExpr::from(nodes)
    }

    fn alpha_rename_with(expr: &RecExpr<Self>, map: &mut HashMap<Symbol, Var>) -> RecExpr<Self> {
        let mut rename_node = |node: &Self| match node.to_var() {
            Some(sym) => {
                let len = map.len();
                let var = map
                    .entry(sym)
                    .or_insert_with(|| format!("?{}", letter(len)).parse().unwrap());

                let s = var.to_string();
                Self::mk_var(s[1..].into())
            }
            None => node.clone(),
        };
        let root = rename_node(expr.as_ref().last().unwrap());
        root.build_recexpr(|id| rename_node(&expr[id]))
    }

    /// Applies alpha renaming to a recexpr
    fn alpha_rename(expr: &RecExpr<Self>) -> RecExpr<Self> {
        Self::alpha_rename_with(expr, &mut Default::default())
    }

    /// Heuristics for ranking rewrites based on number of variables,
    /// constants, size of the `lhs` and `rhs`, total size of `lhs` and `rhs`,
    /// and number of ops.
    fn score(lhs: &Pattern<Self>, rhs: &Pattern<Self>) -> [i32; 5] {
        let sz_lhs = AstSize.cost_rec(&lhs.ast) as i32;
        let sz_rhs = AstSize.cost_rec(&rhs.ast) as i32;
        // let sz_max_pattern = sz_lhs.max(sz_rhs);

        // lhs.vars() and rhs.vars() is deduping
        // examples
        //   (- x x) => 0 --- 1 b/c x only var
        //   (- x 0) => x --- 1 b/c x only var
        //   (+ x y) => (+ y x) --- 2 b/c x, y only vars
        let mut var_set: HashSet<Var> = Default::default();
        var_set.extend(lhs.vars());
        var_set.extend(rhs.vars());
        let n_vars_rule = var_set.len() as i32;

        let mut op_set: HashSet<String> = Default::default();
        for node in lhs.ast.as_ref().iter().chain(rhs.ast.as_ref()) {
            if !node.is_leaf() {
                op_set.insert(node.to_string());
            }
        }
        let n_ops = op_set.len() as i32;

        let n_consts = lhs
            .ast
            .as_ref()
            .iter()
            .chain(rhs.ast.as_ref())
            .filter(|n| match n {
                ENodeOrVar::ENode(n) => n.is_constant(),
                ENodeOrVar::Var(_) => false,
            })
            .count() as i32;

        // (-sz_max_pattern, n_vars_rule)
        [
            n_vars_rule,
            -n_consts,
            -i32::max(sz_lhs, sz_rhs),
            // -i32::min(sz_lhs, sz_rhs),
            -(sz_lhs + sz_rhs),
            -n_ops,
            // 0
        ]
    }

    /// Returns interval analysis data based on this node.
    fn mk_interval(&self, _egraph: &EGraph<Self, SynthAnalysis>) -> Interval<Self::Constant> {
        Interval::default()
    }

    /// Initialize an egraph with variables and interesting constants from the domain.
    fn init_synth(synth: &mut Synthesizer<Self>);

    /// Layer wise term enumeration in the egraph.
    fn make_layer(synth: &Synthesizer<Self>, iter: usize) -> Vec<Self>;

    /// Returns true if the rewrite is valid
    fn is_valid_rewrite(
        _egraph: &EGraph<Self, SynthAnalysis>,
        _rhs: &Pattern<Self>,
        _subst: &Subst,
    ) -> bool {
        true
    }

    /// Returns true if the rewrite is allowed.
    fn is_allowed_rewrite(lhs: &Pattern<Self>, rhs: &Pattern<Self>) -> bool {
        let pattern_is_extractable = |pat: &Pattern<Self>| {
            pat.ast.as_ref().iter().all(|n| match n {
                ENodeOrVar::Var(_) => true,
                ENodeOrVar::ENode(n) => n.is_extractable(),
            })
        };

        pattern_is_extractable(lhs) && pattern_is_extractable(rhs)
    }

    /// Returns true if the node is in an allowed node.
    /// Useful for rule lifting.
    fn is_allowed(&self) -> bool {
        true
    }

    /// Returns true if the node is extractable
    /// Used for rule lifting.
    fn is_extractable(&self) -> bool {
        true
    }

    /// Returns true if every node in the recexpr is extractable
    fn recexpr_is_extractable(expr: &RecExpr<Self>) -> bool {
        expr.as_ref().iter().all(|x| x.is_extractable())
    }

    /// Constant folding done explicitly by the language
    fn constant_fold(_egraph: &mut EGraph<Self, SynthAnalysis>, _id: Id) {
        // do nothing by default
    }

    /// Given a , `ctx`, i.e., mapping from variables to cvecs, evaluate a pattern, `pat`,
    /// on each element of the cvec.
    fn eval_pattern(
        pat: &Pattern<Self>,
        ctx: &HashMap<Var, CVec<Self>>,
        cvec_len: usize,
    ) -> CVec<Self> {
        let mut buf: Vec<Cow<CVec<Self>>> = vec![];
        for enode in pat.ast.as_ref().iter() {
            match enode {
                ENodeOrVar::ENode(enode) => {
                    let cvec = enode.eval(cvec_len, |id| buf[usize::from(*id)].borrow());
                    buf.push(Cow::Owned(cvec));
                }
                ENodeOrVar::Var(var) => {
                    buf.push(Cow::Borrowed(&ctx[var]));
                }
            }
        }
        buf.pop().unwrap().into_owned()
    }

    /// Domain specific rule validation.
    fn validate(
        synth: &mut Synthesizer<Self>,
        lhs: &Pattern<Self>,
        rhs: &Pattern<Self>,
    ) -> ValidationResult<Self>;

    /// helper functions to convert CVC4 rewrites to Ruler's rule syntax.
    fn convert_parse(s: &str) -> RecExpr<Self> {
        s.parse().unwrap()
    }

    /// convert CVC4 rewrites to Ruler's rule syntax.
    fn convert_eq(s: &str) -> Option<Equality<Self>> {
        use symbolic_expressions::{parser::parse_str, Sexp};
        let sexp = parse_str(s).unwrap();
        let list = sexp.list().unwrap();
        assert!(
            list[0] == Sexp::String("candidate-rewrite".into())
                || list[0] == Sexp::String("rewrite".into())
        );
        let l = Self::convert_parse(&list[1].to_string());
        let r = Self::convert_parse(&list[2].to_string());
        Equality::new(&l, &r)
    }

    /// Entry point. Use the `synth` argument from the command line
    /// for rule synthesis.
    fn main() {
        let _ = env_logger::builder().try_init();
        match Command::parse() {
            Command::Synth(params) => {
                let outfile = params.outfile.clone();
                let syn = Synthesizer::<Self>::new(*params);
                let report = syn.run();
                let file = std::fs::File::create(&outfile)
                    .unwrap_or_else(|_| panic!("Failed to open '{}'", outfile));
                serde_json::to_writer_pretty(file, &report).expect("failed to write json");
            }
            Command::Derive(params) => {
                if params.ci {
                    derive::derive_ci::<Self>(params);
                } else {
                    derive::derive::<Self>(params);
                }
            }
            Command::ConvertSexp(params) => convert_sexp::convert::<Self>(params),
        }
    }
}

/// A synthesizer for a given [SynthLanguage].
pub struct Synthesizer<L: SynthLanguage> {
    pub params: SynthParams,
    pub rng: Pcg64,
    pub egraph: EGraph<L, SynthAnalysis>,
    initial_egraph: EGraph<L, SynthAnalysis>,
    pub all_eqs: EqualityMap<L>,
    pub old_eqs: EqualityMap<L>,
    pub new_eqs: EqualityMap<L>,
    pub lifting_rewrites: Vec<Rewrite<L, SynthAnalysis>>,
    pub smt_unknown: usize,
}

impl<L: SynthLanguage> Synthesizer<L> {
    /// Initialize all the arguments of the [Synthesizer].
    pub fn new(params: SynthParams) -> Self {
        let num_ces = params.num_ces;
        // add prior rules (if any) to old_eqs
        let mut olds: EqualityMap<L> = Default::default();
        if params.prior_rules.is_some() {
            for (l, r) in derive::parse::<L>(params.prior_rules.as_ref().unwrap(), RuleType::All) {
                if let Some(e) = Equality::new(&l, &r) {
                    olds.insert(e.name.clone(), e);
                }
            }
        }

        let mut synth = Self {
            rng: Pcg64::seed_from_u64(params.seed),
            egraph: Default::default(),
            initial_egraph: Default::default(),
            old_eqs: olds.clone(),
            new_eqs: Default::default(),
            all_eqs: olds, // also add prior rules to all_eqs
            lifting_rewrites: vec![],
            smt_unknown: 0,
            params,
        };

        // initialize egraph with variables and constants
        L::init_synth(&mut synth);
<<<<<<< HEAD

        if num_ces > 0 {
            let file = File::open(&synth.params.ces_file);
            assert!(file.is_ok());
            let reader = BufReader::new(file.unwrap());
            // deserialize from file
            let mut ces: Vec<Vec<<L as SynthLanguage>::Constant>> = vec![];
            // let mut ce: Vec<<L as SynthLanguage>::Constant> = vec![];
            // read & parse from file
            for (i, line) in reader.lines().enumerate() {
                if i >= num_ces {
                    break;
                }
                let line = line.ok().unwrap().clone();
                let mut ce_string: Vec<&str> = line.split(',').collect::<Vec<&str>>();
                let mut ce = vec![];
                for element in ce_string.iter_mut() {
                    ce.push(element.parse().ok().unwrap());
                }
                ces.push(ce.clone());
            }
            let mut graph = synth.egraph.clone();
            let mut vars = vec![];
            let mut consts = vec![];
            // this is a somewhat hacky solution, but basically we need to
            // sort the variable e-classes because ordering is important
            // if we want the assignments to go in the right spots. we get
            // the variables, then sort them, then get their ids in the
            // egraph. we also get the ids of the constants for later, as
            // all cvecs must have a consistent length, including the const
            // cvecs
            for class in graph.classes_mut() {
                if !class.data.exact {
                    vars.push(class.nodes[0].clone());
                } else {
                    consts.push(class.id);
                }
            }
            vars.sort();
            let mut ids = vec![];
            for var in vars.iter() {
                let id = graph.lookup(var.clone());
                ids.push(id.unwrap());
            }
            // add counterexamples
            for ce in ces.iter() {
                for i in 0..vars.len() {
                    let egraph_id = ids.get(i).unwrap();
                    if i < ce.len() {
                        graph[*egraph_id].data.cvec.push(Some(ce[i].clone()));
                    } else {
                        graph[*egraph_id].data.cvec.push(None);
                    }
                }
            }
            // pad out the constant cvecs
            for id in consts.iter() {
                for _i in 0..num_ces {
                    graph[*id].data.cvec.push(None);
                }
            }
            // update cvec length
            graph.analysis.cvec_len += num_ces;
            synth.initial_egraph = graph.clone();
        } else {
            synth.initial_egraph = synth.egraph.clone();
        }
=======
        synth.initial_egraph = synth.egraph.clone();

>>>>>>> 6eb180ad
        synth
    }

    /// Get the eclass ids for all eclasses in the egraph.
    pub fn ids(&self) -> impl '_ + Iterator<Item = Id> {
        self.egraph.classes().map(|c| c.id)
    }

    /// Create a [runner](https://docs.rs/egg/0.6.0/egg/struct.Runner.html).
    fn mk_runner(&self, mut egraph: EGraph<L, SynthAnalysis>) -> Runner<L, SynthAnalysis, ()> {
        let node_limit = self.params.eqsat_node_limit;

        let mut runner = Runner::default()
            .with_node_limit(usize::MAX)
            .with_hook(move |r| {
                let size = r.egraph.total_number_of_nodes();
                if size > node_limit {
                    Err(format!("Node limit: {}", size))
                } else {
                    Ok(())
                }
            })
            .with_iter_limit(self.params.eqsat_iter_limit)
            .with_scheduler(SimpleScheduler);
        runner = if self.params.no_conditionals {
            egraph.analysis.cvec_len = 0;
            for c in egraph.classes_mut() {
                c.data.cvec.truncate(0);
            }
            runner.with_egraph(egraph).with_hook(|r| {
                for c in r.egraph.classes_mut() {
                    if c.nodes.iter().any(|n| n.is_constant()) {
                        c.nodes.retain(|n| n.is_constant());
                    }
                }
                Ok(())
            })
        } else {
            runner.with_egraph(egraph)
        };
        runner
    }

    fn mk_cvec_less_runner(
        &self,
        egraph: EGraph<L, SynthAnalysis>,
    ) -> Runner<L, SynthAnalysis, ()> {
        let node_limit = self.params.eqsat_node_limit;
        let scheduler = BackoffScheduler::default()
            .with_initial_match_limit(1_000_000)
            .with_ban_length(0);

        Runner::default()
            .with_node_limit(usize::MAX)
            .with_hook(move |r| {
                let size = r.egraph.total_number_of_nodes();
                if size > node_limit {
                    Err(format!("Node limit: {}", size))
                } else {
                    Ok(())
                }
            })
            .with_node_limit(self.params.eqsat_node_limit * 2)
            .with_iter_limit(self.params.eqsat_iter_limit)
            .with_time_limit(Duration::from_secs(self.params.eqsat_time_limit))
            .with_scheduler(scheduler)
            .with_egraph(egraph)
    }

    /// Apply current ruleset to the term egraph to minimize the term space.
    #[inline(never)]
    fn run_rewrites(&mut self) -> EGraph<L, SynthAnalysis> {
        // run the rewrites using all_eqs
        let start = Instant::now();
        let num_rewrites = self.all_eqs.len();
        log::info!("running eqsat with {} rules", num_rewrites);

        let rewrites: Vec<&Rewrite<L, SynthAnalysis>> =
            self.all_eqs.values().flat_map(|eq| &eq.rewrites).collect();

        log::info!("Rewrites: {}", rewrites.len());

        let mut runner = self.mk_runner(self.egraph.clone());
        runner = runner.run(rewrites);

        log::info!("{:?} collecting unions...", runner.stop_reason.unwrap());
        // update the clean egraph based on any unions that happened
        let mut found_unions = HashMap::default();
        for id in self.ids() {
            let id2 = runner.egraph.find(id);
            found_unions.entry(id2).or_insert_with(Vec::new).push(id);
        }

        for ids in found_unions.values() {
            for win in ids.windows(2) {
                self.egraph.union(win[0], win[1]);
            }
        }

        runner.egraph.rebuild();
        log::info!("Ran {} rules in {:?}", num_rewrites, start.elapsed());
        runner.egraph
    }

    /// Like run rewrites but unions are simply extracted and returned
    /// along with the runner egraph.
    fn run_rewrites_with_unions(
        &self,
        rewrites: Vec<&Rewrite<L, SynthAnalysis>>,
        mut runner: Runner<L, SynthAnalysis>,
    ) -> (EGraph<L, SynthAnalysis>, HashMap<Id, Vec<Id>>) {
        // run the rewrites
        let start = Instant::now();
        let ids: Vec<Id> = runner.egraph.classes().map(|c| c.id).collect();
        let num_rewrites = rewrites.len();
        log::info!("running eqsat with {} rules", num_rewrites);
        runner = runner.run(rewrites);

        log::info!("{:?} collecting unions...", runner.stop_reason.unwrap());
        // update the clean egraph based on any unions that happened
        let mut found_unions = HashMap::default();
        for id in ids {
            let id2 = runner.egraph.find(id);
            found_unions.entry(id2).or_insert_with(Vec::new).push(id);
        }

        runner.egraph.rebuild();
        log::info!("Ran {} rules in {:?}", num_rewrites, start.elapsed());
        log::info!("Found {} unions", found_unions.len());
        (runner.egraph, found_unions)
    }

    /// Generate potential rewrite rule candidates by cvec_matching.
    ///
    /// Note that this is a pair-wise matcher which is invoked when conditional
    /// rewrite rule inference is enabled.
    #[inline(never)]
    fn cvec_match_pair_wise(&self) -> EqualityMap<L> {
        let mut by_cvec: IndexMap<CVec<L>, Vec<Id>> = IndexMap::default();

        let not_all_nones = self
            .ids()
            .filter(|id| !&self.egraph[*id].data.cvec.iter().all(|v| v == &None));
        for id in not_all_nones {
            let class = &self.egraph[id];
            let cvec = vec![class.data.cvec[0].clone()];
            by_cvec.entry(cvec).or_default().push(class.id);
        }

        log::info!("# unique cvecs: {}", by_cvec.len());

        let mut new_eqs = EqualityMap::default();
        let extract = Extractor::new(&self.egraph, AstSize);

        let compare = |cvec1: &CVec<L>, cvec2: &CVec<L>| -> bool {
            for (i, tup) in cvec1.iter().zip(cvec2).enumerate() {
                if self.params.num_ces > 0
                    && i > self.egraph.analysis.cvec_len - self.params.num_ces
                {
                    log::info!("Counterexamples being used.");
                }

                match tup {
                    (Some(a), Some(b)) if a != b => return false,
                    _ => (),
                }
            }
            true
        };

        for ids in by_cvec.values() {
            let mut ids = ids.iter().copied();
            while let Some(id1) = ids.next() {
                for id2 in ids.clone() {
                    if compare(&self.egraph[id1].data.cvec, &self.egraph[id2].data.cvec) {
                        let (_, e1) = extract.find_best(id1);
                        let (_, e2) = extract.find_best(id2);
                        if let Some(mut eq) = Equality::new(&e1, &e2) {
                            log::debug!("  Candidate {}", eq);
                            eq.ids = Some((id1, id2));
                            new_eqs.insert(eq.name.clone(), eq);
                        }
                    }
                }
            }
        }

        new_eqs.retain(|k, _v| !self.all_eqs.contains_key(k));
        new_eqs
    }

    /// Generate potential rewrite rule candidates by cvec_matching.
    /// This is a more efficient implementation that hashes the eclasses by their cvecs.
    ///
    /// Note that this is only used when conditional rewrite rule inference is disabled.
    #[inline(never)]
    fn cvec_match(&self) -> (EqualityMap<L>, Vec<Vec<Id>>) {
        // build the cvec matching data structure
        let mut by_cvec: IndexMap<&CVec<L>, Vec<Id>> = IndexMap::default();

        for id in self.ids() {
            let class = &self.egraph[id];
            if class.data.is_defined() {
                by_cvec.entry(&class.data.cvec).or_default().push(class.id);
            }
        }

        log::info!("# unique cvecs: {}", by_cvec.len());

        let mut new_eqs = EqualityMap::default();
        let extract = Extractor::new(&self.egraph, AstSize);
        for ids in by_cvec.values() {
            if self.params.linear_cvec_matching || !ids.is_empty() {
                let mut terms_ids: Vec<_> =
                    ids.iter().map(|&id| (extract.find_best(id), id)).collect();
                terms_ids.sort_by_key(|x| x.0 .0);
                let ((_c1, e1), id1) = terms_ids.remove(0);
                for ((_c2, e2), id2) in terms_ids {
                    if let Some(mut eq) = Equality::new(&e1, &e2) {
                        log::debug!("  Candidate {}", eq);
                        eq.ids = Some((id1, id2));
                        new_eqs.insert(eq.name.clone(), eq);
                    }
                }
            } else {
                let mut id_iter = ids.iter();
                while let Some(&id1) = id_iter.next() {
                    let (_, e1) = extract.find_best(id1);
                    for &id2 in id_iter.clone() {
                        let (_, e2) = extract.find_best(id2);
                        if let Some(mut eq) = Equality::new(&e1, &e2) {
                            log::debug!("  Candidate {}", eq);
                            eq.ids = Some((id1, id2));
                            new_eqs.insert(eq.name.clone(), eq);
                        }
                    }
                }
            }
        }

        new_eqs.retain(|k, _v| !self.all_eqs.contains_key(k));
        (new_eqs, by_cvec.into_iter().map(|pair| pair.1).collect())
    }

    /// Enumerates a layer and filters (EMA, constant filtering)
    fn enumerate_layer(&self, iter: usize) -> Vec<RecExpr<L>> {
        let mut layer = L::make_layer(self, iter);
        layer.retain(|n| !n.all(|id| self.egraph[id].data.exact));

        // no constants (if set)
        log::info!("Made layer of {} nodes", layer.len());
        if iter > self.params.no_constants_above_iter {
            let constants: HashSet<Id> = if iter > self.params.ema_above_iter {
                self.ids()
                    .filter(|id| {
                        let expr = &self.egraph[*id].data.simplest;
                        expr.as_ref().iter().any(|n| n.is_constant())
                    })
                    .collect()
            } else {
                let extract = Extractor::new(&self.egraph, NumberOfOps);
                self.ids()
                    .filter(|id| {
                        let (_, best) = extract.find_best(*id);
                        best.as_ref().iter().any(|n| n.is_constant())
                    })
                    .collect()
            };

            layer.retain(|n| n.all(|id| !constants.contains(&id)));
        }

        // deduplicate
        let mut cp = self.egraph.clone();
        let mut max_id = cp.number_of_classes();
        layer
            .iter()
            .filter_map(|node| {
                let rec = node.join_recexprs(|id| self.egraph[id].data.simplest.as_ref());
                if iter > self.params.ema_above_iter {
                    let rec2 = L::alpha_rename(&rec);
                    let id = cp.add_expr(&rec2);
                    if usize::from(id) < max_id {
                        return None;
                    }
                    max_id = usize::from(id);
                    Some(rec2)
                } else {
                    let id = cp.add(node.clone());
                    if usize::from(id) < max_id {
                        return None;
                    }
                    max_id = usize::from(id);
                    Some(rec)
                }
            })
            .collect()
    }

    // Adds a slice of nodes to the egraph
    fn add_chunk(egraph: &mut EGraph<L, SynthAnalysis>, chunk: &[RecExpr<L>]) {
        for node in chunk {
            egraph.add_expr(node);
        }
    }

    // Run single chunk
    fn run_chunk(&mut self, chunk: &[RecExpr<L>], poison_rules: &mut HashSet<Equality<L>>) {
        Synthesizer::add_chunk(&mut self.egraph, chunk);

        'inner: loop {
            let run_rewrites_before = Instant::now();
            if !self.params.no_run_rewrites {
                self.run_rewrites();
            }

            let run_rewrites = run_rewrites_before.elapsed().as_secs_f64();

            let rule_discovery_before = Instant::now();
            log::info!("cvec matching...");
            let (new_eqs, _) = if self.params.no_conditionals {
                self.cvec_match()
            } else {
                (self.cvec_match_pair_wise(), vec![])
            };

            let rule_discovery = rule_discovery_before.elapsed().as_secs_f64();
            log::info!("{} candidate eqs", new_eqs.len());

            let mut filtered_eqs: EqualityMap<L> = new_eqs
                .into_iter()
                .filter(|eq| !poison_rules.contains(&eq.1))
                .collect();
            filtered_eqs.sort_by(|_, eq1, _, eq2| eq1.score().cmp(&eq2.score()));
            log::info!(
                "Time taken in... run_rewrites: {}, rule discovery: {}",
                run_rewrites,
                rule_discovery
            );

            // break if we have nothing to minimize
            if filtered_eqs.is_empty() {
                break 'inner;
            }

            let eq_chunk_count = div_up(filtered_eqs.len(), self.params.eq_chunk_size);
            let mut eq_chunk_num = 1;
            let mut minimized_eq_count = 0;

            log::info!("Running minimization loop with {} chunks", eq_chunk_count);
            while !filtered_eqs.is_empty() {
                log::info!("Chunk {} / {}", eq_chunk_num, eq_chunk_count);
                log::info!(
                    "egraph n={}, e={}",
                    self.egraph.total_size(),
                    self.egraph.number_of_classes(),
                );
                eq_chunk_num += 1;

                let mut eqs_chunk: EqualityMap<L> = EqualityMap::default();
                while !filtered_eqs.is_empty() && eqs_chunk.len() < self.params.eq_chunk_size {
                    if let Some((k, v)) = filtered_eqs.pop() {
                        eqs_chunk.insert(k, v);
                    }
                }

                let rule_minimize_before = Instant::now();
                let (eqs, bads) = self.choose_eqs(eqs_chunk);
                let rule_minimize = rule_minimize_before.elapsed().as_secs_f64();

                log::info!("Added {} rules to the poison set!", bads.len());
                for bad in bads {
                    poison_rules.insert(bad.1);
                }

                // TODO check formatting for Learned...
                log::info!("Time taken in... rule minimization: {}", rule_minimize);

                log::info!("Chose {} good rules", eqs.len());
                for (_, eq) in &eqs {
                    if !self.params.no_run_rewrites {
                        assert!(!self.all_eqs.contains_key(&eq.name));
                        if let Some((i, j)) = eq.ids {
                            // inserted
                            self.egraph.union(i, j);
                        } else {
                            // extracted
                            // let mut cp = self.egraph.clone();
                            let lrec = L::instantiate(&eq.lhs);
                            let rrec = L::instantiate(&eq.rhs);
                            let i = self.egraph.add_expr(&lrec);
                            let j = self.egraph.add_expr(&rrec);

                            self.egraph.union(i, j);
                        }
                    }

                    log::info!("  {}", eq);
                }

                minimized_eq_count += eqs.len();
                self.new_eqs.extend(eqs.clone());
                self.all_eqs.extend(eqs);
            }

            // break if we have no new eqs
            if minimized_eq_count == 0 {
                log::info!("Stopping early, no minimized eqs");
                break 'inner;
            }

            // For the no-conditional case which returns
            // a non-empty list of ids that have the same cvec,
            // won't this cause eclasses to merge even if the rule is actually not valid?
            if self.params.rules_to_take == usize::MAX {
                log::info!("Stopping early, took all eqs");
                break 'inner;
            }
        }
    }

    fn enumerate_workload(&self, filename: &str) -> Vec<RecExpr<L>> {
        let infile = std::fs::File::open(filename).expect("can't open file");
        let reader = std::io::BufReader::new(infile);
        let mut terms = vec![];
        for line in std::io::BufRead::lines(reader) {
            let line = line.unwrap();
            let l = L::convert_parse(&line);
            terms.push(l);
        }
        terms
    }

    /// Rule synthesis for one domain, i.e., Ruler as presented at OOPSLA'21
    fn run_cvec_synth(mut self) -> Report<L> {
        let mut poison_rules: HashSet<Equality<L>> = HashSet::default();
        let t = Instant::now();

        if let Some(filename) = &self.params.workload {
            let terms = self.enumerate_workload(filename);
            for chunk in terms.chunks(self.params.node_chunk_size) {
                self.run_chunk(chunk, &mut poison_rules);
            }
        } else {
            let iters = self
                .params
                .iters
                .expect("Either iters or workload is required.");
            for iter in 1..=iters {
                log::info!("[[[ Iteration {} ]]]", iter);
                let layer = self.enumerate_layer(iter);
                for chunk in layer.chunks(self.params.node_chunk_size) {
                    self.run_chunk(chunk, &mut poison_rules);
                }
            }
        }

        let time = t.elapsed().as_secs_f64();

        let mut eqs: Vec<_> = self.all_eqs.clone().into_iter().map(|(_, eq)| eq).collect();
        eqs.sort_by_key(|eq| eq.score());
        eqs.reverse();

        // final run_rewrites
        if self.params.do_final_run {
            let old = std::mem::replace(&mut self.params.no_conditionals, false);
            let rws = self.all_eqs.values().flat_map(|eq| &eq.rewrites);
            let final_runner = self.mk_runner(self.egraph.clone());
            final_runner.run(rws);
            self.params.no_conditionals = old;
        }

        let num_rules = self.new_eqs.len();
        let mut n_eqs: Vec<_> = self.new_eqs.clone().into_iter().map(|(_, eq)| eq).collect();
        n_eqs.sort_by_key(|eq| eq.score());
        n_eqs.reverse();
        let num_olds = self.old_eqs.len();
        let o_eqs: Vec<_> = self.old_eqs.clone().into_iter().map(|(_, eq)| eq).collect();
        for eq in &n_eqs {
            println!("  {:?}   {}", eq.score(), eq);
        }
        println!(
            "Learned {} rules in {:?} using {} old rules.",
            num_rules, time, num_olds
        );
        Report {
            params: self.params,
            time,
            num_rules,
            all_eqs: eqs,
            new_eqs: n_eqs,
            old_eqs: o_eqs,
            smt_unknown: self.smt_unknown,
        }
    }

    // Run single chunk
    fn run_chunk_rule_lifting(&mut self, chunk: &[RecExpr<L>]) {
        Synthesizer::add_chunk(&mut self.egraph, chunk);

        let mut new_allowed_eqs: EqualityMap<L> = EqualityMap::default();
        let mut new_forbidden_eqs: EqualityMap<L> = EqualityMap::default();
        for (name, eq) in self.new_eqs.clone() {
            if L::is_allowed_rewrite(&eq.lhs, &eq.rhs) {
                new_allowed_eqs.insert(name, eq);
            } else {
                new_forbidden_eqs.insert(name, eq);
            }
        }

        let mut old_allowed_eqs: EqualityMap<L> = EqualityMap::default();
        let mut old_forbidden_eqs: EqualityMap<L> = EqualityMap::default();
        for (name, eq) in self.old_eqs.clone() {
            if L::is_allowed_rewrite(&eq.lhs, &eq.rhs) {
                old_allowed_eqs.insert(name, eq);
            } else {
                old_forbidden_eqs.insert(name, eq);
            }
        }

        let mut new_candidate_eqs: EqualityMap<L> = EqualityMap::default();
        let run_rewrites_before = Instant::now();

        // 1) Allowed rules
        // This phase compacts the egraph by running rules that were
        // learned during this run of Ruler.
        // Effectively functions like `run_rewrites` phase
        // of the cvec-based rule synthesis.
        // Dispose of the runner and only apply unions
        // to not introduce new (allowed) enodes.
        log::info!("running allowed rules");
        let runner = self.mk_cvec_less_runner(self.egraph.clone());
        let rewrites: Vec<&Rewrite<L, SynthAnalysis>> = new_allowed_eqs
            .values()
            .chain(old_allowed_eqs.values())
            .flat_map(|eq| &eq.rewrites)
            .collect();
        let (_, found_unions) = self.run_rewrites_with_unions(rewrites, runner);
        for ids in found_unions.values() {
            for win in ids.windows(2) {
                self.egraph.union(win[0], win[1]);
            }
        }

        self.egraph.rebuild();

        // 2) Lifting rules
        // This phase denotes newly added allowed nodes in terms
        // of a forbidden denotation.
        // It is essential that these rules fully saturate
        // and that extraneous nodes are kept to a minimum
        // Keep the runner egraph since it has
        // the fully denoted forms.
        // It is possible to learn rules during this phase
        // so extract potential candidates for
        // every union.
        log::info!("running lifting rules");
        let runner = self.mk_cvec_less_runner(self.egraph.clone());
        let rewrites: Vec<&Rewrite<L, SynthAnalysis>> = self.lifting_rewrites.iter().collect();
        let (new_egraph, found_unions) = self.run_rewrites_with_unions(rewrites, runner);

        for ids in found_unions.values() {
            for win in ids.windows(2) {
                if self.params.keep_all
                    || (self.egraph[win[0]].nodes.iter().any(L::is_extractable)
                        && self.egraph[win[1]].nodes.iter().any(L::is_extractable))
                {
                    let extract = Extractor::new(&self.egraph, AstSize);
                    let (_, e1) = extract.find_best(win[0]);
                    let (_, e2) = extract.find_best(win[1]);
                    if let Some(eq) = Equality::new(&e1, &e2) {
                        if e1 != e2 {
                            if let ValidationResult::Valid = L::validate(self, &eq.lhs, &eq.rhs) {
                                if !new_candidate_eqs.contains_key(&eq.name) {
                                    log::debug!("  Candidate {}", eq);
                                    new_candidate_eqs.insert(eq.name.clone(), eq);
                                }
                            }
                        }
                    }
                }

                self.egraph.union(win[0], win[1]);
            }
        }

        self.egraph = new_egraph;
        self.egraph.rebuild();

        // 3) Forbidden rules
        // This phase runs forbidden rules provided by the `--prior-rules` flag.
        // Any union among allowed eclasses is a candidate equality.
        // Dispose of the runner and only apply unions
        // to not introduce new forbidden enodes.
        // Make sure to use lifting rules since lifting rules
        // are just a special set of forbidden rules.
        log::info!("running forbidden rules");
        let runner = self.mk_cvec_less_runner(self.egraph.clone());
        let rewrites: Vec<&Rewrite<L, SynthAnalysis>> = old_forbidden_eqs
            .values()
            .chain(new_forbidden_eqs.values())
            .flat_map(|eq| &eq.rewrites)
            .chain(self.lifting_rewrites.iter())
            .collect();
        let (_, found_unions) = self.run_rewrites_with_unions(rewrites, runner);

        // these unions are candidate rewrite rules
        for ids in found_unions.values() {
            for win in ids.windows(2) {
                if self.params.keep_all
                    || (self.egraph[win[0]].nodes.iter().any(L::is_extractable)
                        && self.egraph[win[1]].nodes.iter().any(L::is_extractable))
                {
                    let extract = Extractor::new(&self.egraph, AstSize);
                    let (_, e1) = extract.find_best(win[0]);
                    let (_, e2) = extract.find_best(win[1]);
                    if let Some(eq) = Equality::new(&e1, &e2) {
                        if e1 != e2 {
                            if let ValidationResult::Valid = L::validate(self, &eq.lhs, &eq.rhs) {
                                if !new_candidate_eqs.contains_key(&eq.name) {
                                    log::debug!("  Candidate {}", eq);
                                    new_candidate_eqs.insert(eq.name.clone(), eq);
                                }
                            }
                        }
                    }
                }

                self.egraph.union(win[0], win[1]);
            }
        }

        self.egraph.rebuild();
        new_candidate_eqs.retain(|k, _| !self.all_eqs.contains_key(k));
        if !self.params.keep_all {
            new_candidate_eqs.retain(|_, v| L::is_allowed_rewrite(&v.lhs, &v.rhs));
        }

        let run_rewrites = run_rewrites_before.elapsed().as_secs_f64();
        log::info!("Time taken in... run_rewrites: {}", run_rewrites);
        log::info!("Found {} candidates", new_candidate_eqs.len());

        let eq_chunk_count = div_up(new_candidate_eqs.len(), self.params.eq_chunk_size);
        let mut eq_chunk_num = 1;

        log::info!("Running minimization loop with {} chunks", eq_chunk_count);
        while !new_candidate_eqs.is_empty() {
            log::info!("Chunk {} / {}", eq_chunk_num, eq_chunk_count);
            log::info!(
                "egraph n={}, e={}",
                self.egraph.total_size(),
                self.egraph.number_of_classes(),
            );
            eq_chunk_num += 1;

            let mut eqs_chunk: EqualityMap<L> = EqualityMap::default();
            while !new_candidate_eqs.is_empty() && eqs_chunk.len() < self.params.eq_chunk_size {
                if let Some((k, v)) = new_candidate_eqs.pop() {
                    eqs_chunk.insert(k, v);
                }
            }

            let rule_minimize_before = Instant::now();
            log::info!("Rewrites before minimization: {}", eqs_chunk.len());
            let (eqs, _) = self.choose_eqs(eqs_chunk);
            let rule_minimize = rule_minimize_before.elapsed().as_secs_f64();
            log::info!("Time taken in... rule minimization: {}", rule_minimize);

            log::info!("Chose {} good rules", eqs.len());
            for (_, eq) in &eqs {
                log::info!("  {}", eq);
            }

            self.new_eqs.extend(eqs.clone());
            self.all_eqs.extend(eqs);
            self.egraph.rebuild();
        }
    }

    /// Rule synthesis for rule lifting
    fn run_rule_lifting(mut self) -> Report<L> {
        let t = Instant::now();
        // run lifting rewrites (iter 0)
        log::info!("running lifting rewrites");
        let mut runner = self.mk_cvec_less_runner(self.egraph.clone());
        runner = runner.run(&self.lifting_rewrites);
        runner.egraph.rebuild();
        self.egraph = runner.egraph;

        if let Some(filename) = &self.params.workload {
            let terms = self.enumerate_workload(filename);
            for chunk in terms.chunks(self.params.node_chunk_size) {
                self.run_chunk_rule_lifting(chunk);
            }
        } else {
            let iters = self
                .params
                .iters
                .expect("Either iters or workload is required.");
            for iter in 1..=iters {
                log::info!("[[[ Iteration {} ]]]", iter);
                let layer = self.enumerate_layer(iter);
                for chunk in layer.chunks(self.params.node_chunk_size) {
                    self.run_chunk_rule_lifting(chunk);
                }
            }
        }

        let time = t.elapsed().as_secs_f64();

        // final run_rewrites
        if self.params.do_final_run {
            let old = std::mem::replace(&mut self.params.no_conditionals, false);
            let rws = self.all_eqs.values().flat_map(|eq| &eq.rewrites);
            let final_runner = self.mk_cvec_less_runner(self.egraph.clone());
            final_runner.run(rws);
            self.params.no_conditionals = old;
        }

        // let extractor = Extractor::new(&self.egraph, AstSize);
        // let mut ids: Vec<Id> = self.ids().collect();
        // ids.sort();
        // for id in ids {
        //     let (_, e) = extractor.find_best(id);
        //     log::info!("{}: `{}` {:?}", id, e.pretty(500), self.egraph[id].nodes);
        // }

        let mut n_eqs: Vec<Equality<L>> = vec![];
        let mut bad_n_eqs: Vec<Equality<L>> = vec![];
        let mut bad_n_eq_names: HashSet<Arc<str>> = Default::default();
        for (k, eq) in self.new_eqs {
            if L::is_allowed_rewrite(&eq.lhs, &eq.rhs) {
                n_eqs.push(eq.clone());
            } else {
                bad_n_eq_names.insert(k.clone());
                bad_n_eqs.push(eq.clone());
            }
        }

        let num_rules = n_eqs.len();
        n_eqs.sort_by_key(|eq| eq.score());
        n_eqs.reverse();

        let num_other_rules = bad_n_eqs.len();
        bad_n_eqs.sort_by_key(|eq| eq.score());
        bad_n_eqs.reverse();

        let num_olds = self.old_eqs.len();
        let o_eqs: Vec<_> = self.old_eqs.clone().into_iter().map(|(_, eq)| eq).collect();

        let mut eqs: Vec<_> = self.all_eqs.clone().into_iter().map(|(_, eq)| eq).collect();
        eqs.sort_by_key(|eq| eq.score());
        eqs.reverse();

        for eq in &n_eqs {
            println!("  {:?}   {}", eq.score(), eq);
        }
        println!(
            "Learned {} rules in {:?} using {} old rules.",
            num_rules, time, num_olds
        );

        if self.params.keep_all {
            for eq in &bad_n_eqs {
                println!("  {:?}   {}", eq.score(), eq);
            }
            println!("Learned {} other rules", num_other_rules);
        } else {
            assert!(bad_n_eqs.is_empty(), "found forbidden rules!");
        }

        Report {
            params: self.params,
            time,
            num_rules,
            all_eqs: eqs,
            new_eqs: n_eqs,
            old_eqs: o_eqs,
            smt_unknown: self.smt_unknown,
        }
    }

    /// Top level function for rule synthesis.
    /// This corresponds to `Figure 4` in the Ruler paper, where
    /// all the key components of `Ruler` (e.g., `make_layer`, `run_rewrites`, `cvec_match`, `choose_eqs`) are invoked.
    pub fn run(mut self) -> Report<L> {
        // normalize some params
        if self.params.rules_to_take == 0 {
            self.params.rules_to_take = usize::MAX;
        }
        if self.params.node_chunk_size == 0 {
            self.params.node_chunk_size = usize::MAX;
        }
        if self.params.eq_chunk_size == 0 {
            self.params.eq_chunk_size = usize::MAX;
        }

        if self.egraph.analysis.rule_lifting {
            self.run_rule_lifting()
        } else {
            self.run_cvec_synth()
        }
    }
}

/// Reports for each run of Ruler.
#[derive(Serialize, Deserialize)]
#[serde(bound = "L: SynthLanguage")]
pub struct Report<L: SynthLanguage> {
    pub params: SynthParams,
    pub time: f64,
    pub num_rules: usize,
    pub smt_unknown: usize,
    pub all_eqs: Vec<Equality<L>>,
    pub new_eqs: Vec<Equality<L>>,
    pub old_eqs: Vec<Equality<L>>,
}

#[derive(Serialize, Deserialize)]
#[serde(bound = "L: SynthLanguage")]
struct SlimReport<L: SynthLanguage> {
    time: f64,
    all_eqs: Vec<Equality<L>>,
    new_eqs: Vec<Equality<L>>,
    old_eqs: Vec<Equality<L>>,
}

/// All parameters for rule synthesis.
#[derive(Parser, Deserialize, Serialize)]
#[clap(rename_all = "kebab-case")]
pub struct SynthParams {
    /// Seed for random number generator, used for random cvec value generation
    #[clap(long, default_value = "0")]
    pub seed: u64,
    /// How many random values to add to the cvecs
    #[clap(long, default_value = "0")]
    pub n_samples: usize,
    /// Number of variables to add to the initial egraph
    #[clap(long, default_value = "3")]
    pub variables: usize,
    /// Output file name
    #[clap(long, default_value = "out.json")]
    pub outfile: String,
    /// Counterexamples file
    #[clap(long, default_value = "counterexamples.txt")]
    pub ces_file: String,
    /// Constant folding
    #[clap(long)]
    pub no_constant_fold: bool,

    ///////////////////
    // search params //
    ///////////////////
    /// Number of iterations
    #[clap(long)]
    pub iters: Option<usize>,
    /// 0 is unlimited
    #[clap(long, default_value = "0")]
    pub rules_to_take: usize,
    /// 0 is unlimited
    #[clap(long, default_value = "100000")]
    pub node_chunk_size: usize,
    /// 0 is unlimited
    #[clap(long, default_value = "0")]
    pub eq_chunk_size: usize,
    /// disallows enumerating terms with constants past this iteration
    #[clap(long, default_value = "999999")]
    pub no_constants_above_iter: usize,
    /// For enabling / disabling conditional rule inference
    #[clap(long)]
    pub no_conditionals: bool,
    #[clap(long)]
    /// For turning off `run_rewrites`
    pub no_run_rewrites: bool,
    #[clap(long)]
    pub linear_cvec_matching: bool,
    /// modulo alpha renaming
    #[clap(long, default_value = "999999")]
    pub ema_above_iter: usize,
    // disabled operators during enumeration
    #[clap(long)]
    pub disabled_ops: Option<String>,
    // disabled constants during enumeration
    #[clap(long)]
    pub disabled_consts: Option<String>,
    // consts allowed in final rules, empty implies no filter
    #[clap(long)]
    pub filtered_consts: Option<String>,
    // for rule lifting, keeps forbidden rules as well
    #[clap(long)]
    pub keep_all: bool,

    ////////////////
    // eqsat args //
    ////////////////
    /// node limit for all the eqsats
    #[clap(long, default_value = "300000")]
    pub eqsat_node_limit: usize,
    /// iter limit for all the eqsats
    #[clap(long, default_value = "2")]
    pub eqsat_iter_limit: usize,
    /// time limit (seconds) for all the eqsats
    #[clap(long, default_value = "60")]
    pub eqsat_time_limit: u64,
    /// Controls the size of cvecs
    #[clap(long, default_value = "0")]
    pub important_cvec_offsets: u32,

    //////////////////////////
    // domain specific args //
    //////////////////////////
    /// (str only), the number of additional int variables
    #[clap(long, default_value = "1")]
    pub str_int_variables: usize,
    /// Only for bv, makes it do a complete cvec
    #[clap(long, conflicts_with = "important-cvec-offsets")]
    pub complete_cvec: bool,
    /// Only for bool/bv
    #[clap(long)]
    pub no_xor: bool,
    /// Only for bv
    #[clap(long)]
    pub no_shift: bool,

    ///////////////////
    // eqsat soundness params //
    ///////////////////
    // for validation approach
    /// random testing based validation
    #[clap(long, default_value = "0")]
    pub num_fuzz: usize,
    /// SMT based verification (uses Z3 for the current prototype)
    #[clap(long, conflicts_with = "num-fuzz")]
    pub use_smt: bool,
    /// For a final round of run_rewrites to remove redundant rules.
    #[clap(long)]
    pub do_final_run: bool,

    ///////////////////
    // persistence params //
    ///////////////////
    #[clap(long)]
    pub prior_rules: Option<String>,
    #[clap(long, conflicts_with = "iters")]
    pub workload: Option<String>,
    #[clap(long)]
    pub write_ces: bool,
    #[clap(long, default_value = "0")]
    pub num_ces: usize,
}

/// Derivability report.
#[derive(clap::Parser)]
#[clap(rename_all = "kebab-case")]
pub struct DeriveParams {
    in1: String,
    in2: String,
    out: String,
    #[clap(long, default_value = "10")]
    iter_limit: usize,
    #[clap(long, default_value = "300000")]
    node_limit: usize,
    #[clap(long, default_value = "60")]
    time_limit: u64,
    #[clap(long)]
    ci: bool,
    #[clap(long)]
    new_eqs: bool,
}

/// Report for rules generated by CVC4.
#[derive(Parser)]
#[clap(rename_all = "kebab-case")]
pub struct ConvertParams {
    cvc_log: String,
    out: String,
}

/// Ruler can be run to synthesize rules, compare two rulesets
/// for derivability, and convert CVC4 rewrites to patterns in Ruler.
#[derive(Parser)]
#[clap(rename_all = "kebab-case")]
pub enum Command {
    Synth(Box<SynthParams>),
    Derive(DeriveParams),
    ConvertSexp(ConvertParams),
}

/// A mapping from a name to an `Equality`.
pub type EqualityMap<L> = IndexMap<Arc<str>, Equality<L>>;

/// A CVec is a data structure that stores the result of evaluating a term on concrete inputs.
pub type CVec<L> = Vec<Option<<L as SynthLanguage>::Constant>>;

/// Simple macro for generating cvecs for unary, binary, and ternary ops.
#[macro_export]
macro_rules! map {
    ($get:ident, $a:ident => $body:expr) => {
        $get($a)
            .iter()
            .map(|a| match a {
                Some($a) => $body,
                _ => None,
            })
            .collect::<Vec<_>>()
    };
    ($get:ident, $a:ident, $b:ident => $body:expr) => {
        $get($a)
            .iter()
            .zip($get($b).iter())
            .map(|tup| match tup {
                (Some($a), Some($b)) => $body,
                _ => None,
            })
            .collect::<Vec<_>>()
    };
    ($get:ident, $a:ident, $b:ident, $c:ident => $body:expr) => {
        $get($a)
            .iter()
            .zip($get($b).iter())
            .zip($get($c).iter())
            .map(|tup| match tup {
                ((Some($a), Some($b)), Some($c)) => $body,
                _ => None,
            })
            .collect::<Vec<_>>()
    };
}

#[derive(Debug, Clone, PartialEq, Eq)]
pub struct Interval<T> {
    pub low: Option<T>,  // None represents -inf
    pub high: Option<T>, // None represents +inf
}

impl<T: Ord + Display> Interval<T> {
    pub fn new(low: Option<T>, high: Option<T>) -> Self {
        if let (Some(a), Some(b)) = (&low, &high) {
            assert!(
                a.le(b),
                "Invalid interval: low must be less than or equal to high\n{} >= {}",
                a,
                b
            );
        }
        Self { low, high }
    }
}

impl<T> Default for Interval<T> {
    fn default() -> Self {
        Self {
            low: None,
            high: None,
        }
    }
}

/// The Signature represents eclass analysis data.
#[derive(Debug, Clone)]
pub struct Signature<L: SynthLanguage> {
    pub cvec: CVec<L>,
    pub simplest: RecExpr<L>,
    pub exact: bool,
    pub is_extractable: bool,
    pub interval: Interval<L::Constant>,
}

impl<L: SynthLanguage> Signature<L> {
    /// A cvec is defined either it is empty or has at least one `Some` value.
    pub fn is_defined(&self) -> bool {
        self.cvec.is_empty() || self.cvec.iter().any(|v| v.is_some())
    }
}

impl<L: SynthLanguage> egg::Analysis<L> for SynthAnalysis {
    type Data = Signature<L>;

    fn merge(&mut self, to: &mut Self::Data, from: Self::Data) -> DidMerge {
        let mut merge_a = false;
        let mut merge_b = false;
        let cost_fn = |x: &RecExpr<L>| {
            if self.rule_lifting && L::recexpr_is_extractable(x) {
                ExtractableAstSize.cost_rec(x)
            } else {
                AstSize.cost_rec(x)
            }
        };

        if !to.cvec.is_empty() && !from.cvec.is_empty() {
            for i in 0..to.cvec.len() {
                match (to.cvec[i].clone(), from.cvec[i].clone()) {
                    (None, Some(_)) => {
                        to.cvec[i] = from.cvec[i].clone();
                        merge_a = true;
                    }
                    (Some(_), None) => {
                        merge_b = true;
                    }
                    (Some(x), Some(y)) => {
                        assert_eq!(x, y, "cvecs do not match at index {}: {} != {}", i, x, y)
                    }
                    _ => (),
                }
            }
        }

        if from.exact && !to.exact {
            to.exact = true;
            merge_a = true;
        } else if !from.exact && to.exact {
            merge_b = true;
        }

        if from.is_extractable && !to.is_extractable {
            to.is_extractable = true;
            merge_a = true;
        } else if !from.is_extractable && to.is_extractable {
            merge_b = true;
        }

        if cost_fn(&from.simplest) < cost_fn(&to.simplest) {
            to.simplest = from.simplest;
            merge_a = true;
        } else if to.simplest != from.simplest {
            merge_b = true;
        }

        // // New interval is max of mins, min of maxes
        let new_interval = Interval::new(
            match (to.interval.low.as_ref(), from.interval.low.as_ref()) {
                (Some(a), Some(b)) => Some(a.max(b)),
                (a, b) => a.or(b),
            }
            .cloned(),
            match (to.interval.high.as_ref(), from.interval.high.as_ref()) {
                (Some(a), Some(b)) => Some(a.min(b)),
                (a, b) => a.or(b),
            }
            .cloned(),
        );

        if to.interval != new_interval {
            to.interval = new_interval;
            merge_a = true;
        }

        if to.interval != from.interval {
            merge_b = true;
        }

        // conservatively just say that b changed
        DidMerge(merge_a, merge_b)
    }

    fn make(egraph: &EGraph<L, Self>, enode: &L) -> Self::Data {
        let get_cvec = |i: &Id| &egraph[*i].data.cvec;
        let get_simplest = |i: &Id| &egraph[*i].data.simplest;
        Signature {
            cvec: enode.eval(egraph.analysis.cvec_len, get_cvec),
            simplest: if enode.is_var() || enode.is_constant() {
                let mut rec = RecExpr::<L>::default();
                rec.add(enode.clone());
                rec
            } else {
                let mut nodes: Vec<L> = vec![];
                let mut map: HashMap<Id, Id> = HashMap::default();
                enode.for_each(|id| {
                    if map.get(&id) == None {
                        let s = get_simplest(&id);
                        let i = nodes.len();
                        for n in s.as_ref() {
                            nodes.push(n.clone().map_children(|id| Id::from(usize::from(id) + i)));
                        }

                        map.insert(id, Id::from(nodes.len() - 1));
                    }
                });

                nodes.push(enode.clone().map_children(|id| *map.get(&id).unwrap()));
                RecExpr::from(nodes)
            },
            exact: !enode.is_var() && enode.all(|i| egraph[i].data.exact),
            is_extractable: enode.is_extractable(),
            interval: enode.mk_interval(egraph),
        }
    }

    fn modify(egraph: &mut EGraph<L, Self>, id: Id) {
        match egraph.analysis.constant_fold {
            ConstantFoldMethod::CvecMatching => {
                let sig = &egraph[id].data;
                if sig.exact {
                    let first = sig.cvec.iter().find_map(|x| x.as_ref());
                    if let Some(first) = first {
                        let enode = L::mk_constant(first.clone());
                        let added = egraph.add(enode);
                        egraph.union(id, added);
                    }
                }
            }
            ConstantFoldMethod::IntervalAnalysis => {
                let interval = &egraph[id].data.interval;
                if let Interval {
                    low: Some(a),
                    high: Some(b),
                } = interval
                {
                    if a == b {
                        let enode = L::mk_constant(a.clone());
                        let added = egraph.add(enode);
                        egraph.union(id, added);
                    }
                }
            }
            ConstantFoldMethod::Lang => {
                if egraph[id].data.exact {
                    L::constant_fold(egraph, id);
                }
            }
            _ => (),
        }
    }
}

impl<L: SynthLanguage> Synthesizer<L> {
    /// Shrink the candidate space.
    #[inline(never)]
    fn shrink(
        &mut self,
        mut new_eqs: EqualityMap<L>,
        step: usize,
        should_validate: bool,
    ) -> (EqualityMap<L>, EqualityMap<L>) {
        let mut keepers = EqualityMap::default();
        let mut bads = EqualityMap::default();
        let initial_len = new_eqs.len();
        let mut first_iter = true;

        let mut ces = vec![];
        while !new_eqs.is_empty() {
            // best are last
            new_eqs.sort_by(|_, eq1, _, eq2| eq1.score().cmp(&eq2.score()));
            // take step valid rules from the end of new_eqs
            let mut took = 0;
            if !first_iter {
                while let Some((name, eq)) = new_eqs.pop() {
                    if should_validate {
                        let valid = L::validate(self, &eq.lhs, &eq.rhs);
                        match valid {
                            ValidationResult::Valid => {
                                let old = keepers.insert(name, eq);
                                took += old.is_none() as usize;
                            }
                            ValidationResult::InvalidWithCes(assignment) => {
                                ces.push(assignment);
                                bads.insert(name, eq);
                            }
                            _ => {
                                bads.insert(name, eq);
                            }
                        }
                    } else {
                        let old = keepers.insert(name, eq);
                        took += old.is_none() as usize;
                    }

                    if took >= step {
                        break;
                    }
                }
            }

            first_iter = false;
            if new_eqs.is_empty() {
                break;
            }

            if keepers.len() >= self.params.rules_to_take {
                keepers.truncate(self.params.rules_to_take);
                break;
            }

            log::info!("Shrinking with {} keepers", keepers.len());
            let rewrites = self
                .all_eqs
                .values()
                .flat_map(|eq| &eq.rewrites)
                .chain(keepers.values().flat_map(|eq| &eq.rewrites));

            let mut runner = self.mk_runner(self.initial_egraph.clone());
            for candidate_eq in new_eqs.values() {
                runner = runner.with_expr(&L::instantiate(&candidate_eq.lhs));
                runner = runner.with_expr(&L::instantiate(&candidate_eq.rhs));
            }

            runner = runner.run(rewrites);
            log::info!(
                "Stopping {:?}, {:?}",
                runner.stop_reason.clone().unwrap(),
                runner.iterations.len()
            );

            let old_len = new_eqs.len();
            let extract = Extractor::new(&runner.egraph, AstSize);
            new_eqs.clear();

            for ids in runner.roots.chunks(2) {
                if runner.egraph.find(ids[0]) != runner.egraph.find(ids[1]) {
                    let left = extract.find_best(ids[0]).1;
                    let right = extract.find_best(ids[1]).1;
                    if let Some(eq) = Equality::new(&left, &right) {
                        if !self.all_eqs.contains_key(&eq.name) {
                            new_eqs.insert(eq.name.clone(), eq);
                        }
                    }
                }
            }

            log::info!(
                "Minimizing... threw away {} rules, {} / {} remain",
                old_len - new_eqs.len(),
                new_eqs.len(),
                initial_len,
            );
        }

        if self.params.rules_to_take == usize::MAX {
            assert!(new_eqs.is_empty());
        }

        if self.params.write_ces && !ces.is_empty() {
            let mut file = OpenOptions::new()
                .create(true)
                .append(true)
                .open(&self.params.ces_file)
                .ok()
                .unwrap();
            // this is a bit of a hacky solution where we establish the end of an assignment to all variables
            // by writing a *. it would be better to serialize a vector of constants but idk how to deserialize
            // that so this is what we are doing until i figure out how to do the other thing!!
            for ce in ces {
                let mut assignment: String = "".to_string();
                for (i, constant) in ce.iter().enumerate() {
                    if i == ce.len() - 1 {
                        assignment.push_str(&constant.to_string());
                    } else {
                        assignment.push_str(&constant.to_string());
                        assignment.push(',');
                    }
                }
                writeln!(file, "{}", assignment).ok();
            }
        }
        (keepers, bads)
    }

    /// Apply rewrites rules as they are being inferred, to minimize the candidate space.
    #[inline(never)]
    fn choose_eqs(&mut self, mut new_eqs: EqualityMap<L>) -> (EqualityMap<L>, EqualityMap<L>) {
        let step_sizes: Vec<usize> = vec![100, 10, 1];
        let mut bads = EqualityMap::default();
        let mut should_validate = true;
        let mut step_idx = 0;

        // Idea here is to remain at a high step level as long as possible
        // Move down in step size if
        //  (a) the number of eqs is smaller than the step size
        //  (b) the number of bad eqs is smaller than the step size
        // Never move up in step level
        'inner: loop {
            let step = step_sizes[step_idx];
            if self.params.rules_to_take < step || new_eqs.len() < step {
                if step_idx + 1 == step_sizes.len() {
                    break 'inner;
                } else {
                    step_idx += 1;
                    continue;
                }
            }

            let (n, b) = self.shrink(new_eqs, step, should_validate);
            let n_bad = b.len();
            new_eqs = n;
            bads.extend(b);

            // if we taking all the rules, we don't need to validate anymore
            if self.params.rules_to_take == usize::MAX {
                should_validate = false;
            }

            if n_bad < step {
                // not enough progress:
                if step_idx + 1 == step_sizes.len() {
                    if n_bad == 0 {
                        // break if no progress at lowest step size
                        break 'inner;
                    } // else loop again
                } else {
                    // default: decrease step size
                    step_idx += 1;
                }
            }
        }

        (new_eqs, bads)
    }
}

/// An alternate cost function that computes the number of operators in an term.
pub struct NumberOfOps;
impl<L: Language> egg::CostFunction<L> for NumberOfOps {
    type Cost = usize;
    fn cost<C>(&mut self, enode: &L, mut costs: C) -> Self::Cost
    where
        C: FnMut(Id) -> Self::Cost,
    {
        if enode.is_leaf() {
            0
        } else {
            enode.fold(1, |sum, id| sum + costs(id))
        }
    }
}

// Cost function only counting ops in the domain
// Penalizes ops not in the domain
pub struct NumberOfAllowedOps;
impl<L: SynthLanguage> egg::CostFunction<L> for NumberOfAllowedOps {
    type Cost = usize;
    fn cost<C>(&mut self, enode: &L, mut costs: C) -> Self::Cost
    where
        C: FnMut(Id) -> Self::Cost,
    {
        if !enode.is_allowed() {
            usize::max_value()
        } else if enode.is_var() || enode.is_constant() {
            0
        } else {
            enode.fold(1, |sum, id| sum.saturating_add(costs(id)))
        }
    }
}

// Cost function for ast size in the domain
// Penalizes ops not in the domain
pub struct ExtractableAstSize;
impl<L: SynthLanguage> egg::CostFunction<L> for ExtractableAstSize {
    type Cost = usize;
    fn cost<C>(&mut self, enode: &L, mut costs: C) -> Self::Cost
    where
        C: FnMut(Id) -> Self::Cost,
    {
        if enode.is_extractable() {
            enode.fold(1, |sum, id| sum.saturating_add(costs(id)))
        } else {
            usize::max_value()
        }
    }
}

pub fn assert_eqs_same<L: SynthLanguage>(actual: &[Equality<L>], expected: &[Equality<L>]) {
    let actual: HashSet<&str> = actual.iter().map(|eq| eq.name.as_ref()).collect();
    let expected: HashSet<&str> = expected.iter().map(|eq| eq.name.as_ref()).collect();

    let mut missing = String::new();
    for rule in expected.difference(&actual) {
        missing.push_str(&format!("  {}\n", rule));
    }
    let mut unexpected = String::new();
    for rule in actual.difference(&expected) {
        unexpected.push_str(&format!("  {}\n", rule));
    }
    if missing.len() + unexpected.len() > 0 {
        panic!(
            "Equalities aren't the same!\nMissing:\n{}Unexpected:\n{}",
            missing, unexpected
        )
    }
}

pub fn assert_eqs_same_as_strs<L: SynthLanguage + FromOp>(
    actual: &[Equality<L>],
    expected: &[&str],
) {
    let expected: Vec<Equality<L>> = expected.iter().map(|a| a.parse().unwrap()).collect();
    assert_eqs_same(actual, &expected)
}<|MERGE_RESOLUTION|>--- conflicted
+++ resolved
@@ -114,8 +114,6 @@
     fn is_var(&self) -> bool {
         self.to_var().is_some()
     }
-<<<<<<< HEAD
-=======
 
     fn to_enode_or_var(self) -> ENodeOrVar<Self> {
         match self.to_var() {
@@ -133,7 +131,6 @@
         PatternAst::from(nodes).into()
     }
 
->>>>>>> 6eb180ad
     fn to_constant(&self) -> Option<&Self::Constant>;
     fn mk_constant(c: Self::Constant) -> Self;
     fn is_constant(&self) -> bool {
@@ -404,7 +401,6 @@
 
         // initialize egraph with variables and constants
         L::init_synth(&mut synth);
-<<<<<<< HEAD
 
         if num_ces > 0 {
             let file = File::open(&synth.params.ces_file);
@@ -472,10 +468,6 @@
         } else {
             synth.initial_egraph = synth.egraph.clone();
         }
-=======
-        synth.initial_egraph = synth.egraph.clone();
-
->>>>>>> 6eb180ad
         synth
     }
 
