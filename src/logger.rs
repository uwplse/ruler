use std::{
    fs::{self, OpenOptions},
    time::{Duration, Instant},
};

use serde_json::{json, Value};

use crate::{count_lines, enumo::Ruleset, DeriveType, Limits, Phase, SynthLanguage};

/**
 * Adds a JSON object to the nightly data
 * The file is an array of JSON objects, so this function
 * parses the file into an array, adds the new JSON objec to
 * the array, and writes it back to the file
 */
fn add_json_to_file(json: Value) {
    let path = "nightly/data/output.json";
    std::fs::create_dir_all("nightly/data").unwrap_or_else(|e| panic!("Error creating dir: {}", e));

    OpenOptions::new()
        .read(true)
        .create(true)
        .append(true)
        .open(path)
        .expect("Unable to open or create file");

    let s = fs::read_to_string(path).expect("Unable to read file");

    let mut contents: Vec<Value> = if s.is_empty() {
        vec![]
    } else {
        serde_json::from_str(&s).expect("Unable to parse json")
    };

    contents.push(json);

    std::fs::write(path, serde_json::to_string_pretty(&contents).unwrap())
        .expect("Unable to write to json file");
}

pub fn skip_derive(a: &str, b: &str) -> bool {
    // Items in this list will *not* run derivability
    // Format is (a, b) where a and b are spec/baseline names
    // and a.derive(b) will *not* run.
    // Note: b.derive(a) will still be computed unless (b, a)
    // is also in this list.
    let pairs = vec![
        ("herbie", "rational_replicate"),
        ("herbie", "rational_best"),
    ];

    // Items in this list will not run derivability a.derive(b) for any b
    let skip_all = vec!["halide"];

    return skip_all.contains(&a) || pairs.contains(&(a, b));
}

/**
 * Constructs a JSON object that corresponds to a single row of the baseline
 * derivability table (Tables 2 and 3)
 * spec_name: Name of enumo recipe file
 * baseline_name: Baseline to compare against
 * loc: # of lines in enumo recipe
 * rules: array of rules
 * time: time in seconds
 * derivability: JSON object containing dervability in both directions for both derive types
 */
pub fn write_baseline<L: SynthLanguage>(
    ruleset: &Ruleset<L>,
    spec_name: &str,
    baseline: &Ruleset<L>,
    baseline_name: &str,
    time: Duration,
) {
<<<<<<< HEAD
=======
    // Items in this list will *not* run derivability
    // Format is (a, b) where a and b are spec/baseline names
    // and a.derive(b) will *not* run.
    // Note: b.derive(a) will still be computed unless (b, a)
    // is also in this list.
    let skip_derive = [
        ("herbie", "rational_replicate"),
        ("herbie", "rational_best"),
    ];

>>>>>>> 6382fd6c
    let loc = count_lines(spec_name)
        .map(|x| x.to_string())
        .unwrap_or_else(|| "-".to_string());

    let enumo_derives_baseline = if skip_derive(spec_name, baseline_name) {
        json!({})
    } else {
        json!({
            "lhs": get_derivability(ruleset, baseline, DeriveType::Lhs),
            "lhs_rhs": get_derivability(ruleset, baseline, DeriveType::LhsAndRhs)
        })
    };

    let baseline_derives_enumo = if skip_derive(baseline_name, spec_name) {
        json!({})
    } else {
        json!({
            "lhs": get_derivability(baseline, ruleset, DeriveType::Lhs),
            "lhs_rhs": get_derivability(baseline, ruleset, DeriveType::LhsAndRhs)
        })
    };

    let row = json!({
      "TYPE": "baseline",
      "spec_name": spec_name,
      "baseline_name": baseline_name,
      "loc": loc,
      "rules": ruleset.to_str_vec(),
      "time": time.as_secs_f64(),
      "derivability": json!({
        "enumo_derives_baseline": enumo_derives_baseline,
        "baseline_derives_enumo": baseline_derives_enumo
      })
    });

    add_json_to_file(row)
}

/**
 * Constructs a JSON object that corresponds to a single row of the bv table (Table 5)
 * domain: one of BV8, BV16, BV32, BV128
 * direct_gen: array of rules + time to generate (directly generated rules for the domain)
 * from_bv4: array of rules + tme to validate (bv4 rules ported to the domain and validated)
 * derivability: JSON object containing dervability for both derive types
 * (using from_bv4 rules to derive direct_gen rules)
 */
pub fn write_bv_derivability<L: SynthLanguage>(
    domain: &str,
    gen_rules: Ruleset<L>,
    gen_time: Duration,
    ported_bv4_rules: Ruleset<L>,
) {
    // Validate bv4 rules for this domain
    let start = Instant::now();
    let (sound_bv4, _) = ported_bv4_rules.partition(|rule| rule.is_valid());
    let validate_time = start.elapsed();

    // Compute derivability
    let start = Instant::now();
    let (can, cannot) = sound_bv4.derive(DeriveType::LhsAndRhs, &gen_rules, Limits::deriving());
    let derive_time = start.elapsed();
    let lhsrhs = json!({
        "can": can.to_str_vec(),
        "cannot": cannot.to_str_vec(),
        "time": derive_time.as_secs_f64()
    });

    let start = Instant::now();
    let (can, cannot) = sound_bv4.derive(DeriveType::Lhs, &gen_rules, Limits::deriving());
    let derive_time = start.elapsed();
    let lhs = json!({
        "can": can.to_str_vec(),
        "cannot": cannot.to_str_vec(),
        "time": derive_time.as_secs_f64()
    });

    add_json_to_file(json!({
        "TYPE": "bv",
        "domain": domain,
        "direct_gen": json!({
            "rules": gen_rules.to_str_vec(),
            "time": gen_time.as_secs_f64()
        }),
        "from_bv4": json!({
            "rules": sound_bv4.to_str_vec(),
            "time": validate_time.as_secs_f64()
        }),
        "derivability": json!({
            "lhs": lhs,
            "lhs_rhs": lhsrhs
        })
    }))
}

/**
 * Constructs a JSON object that corresponds to a single row of the ff table (Table 1)
 * phase1, phase2, phase3 : string indicating what scheduler + rules are used
 * time: time in seconds
 * rules: array of rules
 */
pub fn write_ff_phase<L: SynthLanguage>(
    phase1: Phase<L>,
    phase2: Phase<L>,
    phase3: Phase<L>,
    time: Duration,
    rules: &Ruleset<L>,
) {
    add_json_to_file(json!({
        "TYPE": "ff_phases",
        "phase1": format!("{}", phase1),
        "phase2": format!("{}", phase2),
        "phase3": format!("{}", phase3),
        "time": time.as_secs_f64(),
        "rules": rules.to_str_vec()
    }))
}

/**
 * Uses `ruleset` to derive `against` rules
 * with the specified derive type
 * Returns a JSON object containing the derivability results and time
 */
fn get_derivability<L: SynthLanguage>(
    ruleset: &Ruleset<L>,
    against: &Ruleset<L>,
    derive_type: DeriveType,
) -> Value {
    let start = Instant::now();
    let (can, cannot) = ruleset.derive(derive_type, against, Limits::deriving());
    let elapsed = start.elapsed();

    json!({
        "derive_type": derive_type,
        "can": can.to_str_vec(),
        "cannot": cannot.to_str_vec(),
        "time": elapsed.as_secs_f64()
    })
}<|MERGE_RESOLUTION|>--- conflicted
+++ resolved
@@ -72,19 +72,6 @@
     baseline_name: &str,
     time: Duration,
 ) {
-<<<<<<< HEAD
-=======
-    // Items in this list will *not* run derivability
-    // Format is (a, b) where a and b are spec/baseline names
-    // and a.derive(b) will *not* run.
-    // Note: b.derive(a) will still be computed unless (b, a)
-    // is also in this list.
-    let skip_derive = [
-        ("herbie", "rational_replicate"),
-        ("herbie", "rational_best"),
-    ];
-
->>>>>>> 6382fd6c
     let loc = count_lines(spec_name)
         .map(|x| x.to_string())
         .unwrap_or_else(|| "-".to_string());
