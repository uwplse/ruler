--- conflicted
+++ resolved
@@ -19,17 +19,6 @@
     println!("Beginning LHS deriving...");
     let ((forwards_lhs, backwards_lhs), (lhs_f, lhs_b), results_lhs) =
         get_derivability_results(ruleset, DeriveType::Lhs, baseline);
-<<<<<<< HEAD
-    println!("{}/{} rules are derivable.", forwards_lhs.clone(), baseline.clone().len());
-    println!("Beginning LHS/RHS deriving...");
-    let ((forwards_lhs_rhs, backwards_lhs_rhs), (lhs_rhs_f, lhs_rhs_b), results_lhs_rhs) =
-        get_derivability_results(ruleset, DeriveType::LhsAndRhs, baseline);
-    println!("{}/{} rules are derivable.", forwards_lhs_rhs.clone(), baseline.clone().len());
-    println!("Beginning ALL deriving...");
-    let ((forwards_all, backwards_all), (all_f, all_b), results_all) =
-        get_derivability_results(ruleset, DeriveType::AllRules, baseline);
-    println!("{}/{} rules are derivable.", forwards_all.clone(), baseline.clone().len());
-=======
     println!("LHS: {} / {} derivable.", forwards_lhs, baseline.len());
     let ((forwards_lhs_rhs, backwards_lhs_rhs), (lhs_rhs_f, lhs_rhs_b), results_lhs_rhs) =
         get_derivability_results(ruleset, DeriveType::LhsAndRhs, baseline);
@@ -41,7 +30,6 @@
     let ((forwards_all, backwards_all), (all_f, all_b), results_all) =
         get_derivability_results(ruleset, DeriveType::AllRules, baseline);
     println!("ALL: {} / {} derivable.", forwards_all, baseline.len());
->>>>>>> 403d2e01
 
     // get linecount of recipe
     let cnt = count_lines(recipe_name);
