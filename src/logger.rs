use std::{
    fs::{File, OpenOptions},
    io::{BufRead, BufReader, Read, Write},
    time::{Duration, Instant},
};

use serde_json::{json, Value};

use crate::{enumo::Ruleset, DeriveType, Limits, SynthLanguage};

pub fn write_output<L: SynthLanguage>(
    ruleset: &Ruleset<L>,
    baseline: &Ruleset<L>,
    recipe_name: &str,
    baseline_name: &str,
    time_rules: Duration,
) {
    // get information about the derivability of our ruleset vs. the baseline ruleset
    println!("Beginning LHS deriving...");
    let ((forwards_lhs, backwards_lhs), (lhs_f, lhs_b), results_lhs) =
        get_derivability_results(ruleset, DeriveType::Lhs, baseline);
<<<<<<< HEAD
    println!("{}/{} rules are derivable.", forwards_lhs.clone(), baseline.clone().len());
    println!("Beginning LHS/RHS deriving...");
    let ((forwards_lhs_rhs, backwards_lhs_rhs), (lhs_rhs_f, lhs_rhs_b), results_lhs_rhs) =
        get_derivability_results(ruleset, DeriveType::LhsAndRhs, baseline);
    println!("{}/{} rules are derivable.", forwards_lhs_rhs.clone(), baseline.clone().len());
    println!("Beginning ALL deriving...");
    let ((forwards_all, backwards_all), (all_f, all_b), results_all) =
        get_derivability_results(ruleset, DeriveType::AllRules, baseline);
    println!("{}/{} rules are derivable.", forwards_all.clone(), baseline.clone().len());
=======
    let ((forwards_lhs_rhs, backwards_lhs_rhs), (lhs_rhs_f, lhs_rhs_b), results_lhs_rhs) =
        get_derivability_results(ruleset, DeriveType::LhsAndRhs, baseline);
    let ((forwards_all, backwards_all), (all_f, all_b), results_all) =
        get_derivability_results(ruleset, DeriveType::AllRules, baseline);
>>>>>>> 0e9874f4

    // get linecount of recipe
    let cnt = count_lines(recipe_name);

    let stats = json!({
        "baseline_name": baseline_name,
        "enumo_spec_name": recipe_name,
        "loc": cnt,
        "num_rules": ruleset.len(),
        "rules": json!({"rules": ruleset.to_str_vec()}),
        "num_baseline": baseline.len(),
        "time": time_rules.as_secs_f64(),
        "enumo_to_baseline_lhs": results_lhs,
        "enumo_to_baseline_lhs_num": forwards_lhs,
        "enumo_to_baseline_lhs_time": lhs_f.as_secs_f64(),
        "enumo_to_baseline_lhs_rhs": results_lhs_rhs,
        "enumo_to_baseline_lhsrhs_num": forwards_lhs_rhs,
        "enumo_to_baseline_lhsrhs_time": lhs_rhs_f.as_secs_f64(),
        "enumo_to_baseline_all": results_all,
        "enumo_to_baseline_all_num": forwards_all,
        "enumo_to_baseline_all_time": all_f.as_secs_f64(),
        "baseline_to_enumo_lhs_num": backwards_lhs,
        "baseline_to_enumo_lhs_time": lhs_b.as_secs_f64(),
        "baseline_to_enumo_lhsrhs_num": backwards_lhs_rhs,
        "baseline_to_enumo_lhsrhs_time": lhs_rhs_b.as_secs_f64(),
        "baseline_to_enumo_all_num": backwards_all,
        "baseline_to_enumo_all_time": all_b.as_secs_f64(),
        "minimization strategy": "compress",
    });

    std::fs::create_dir_all("nightly/data").unwrap_or_else(|e| panic!("Error creating dir: {}", e));
    add_to_data_file("nightly/data/output.json".to_string(), stats);
}

pub fn add_to_data_file(outfile: String, json: Value) {
    let mut file = OpenOptions::new()
        .read(true)
        .write(true)
        .create(true)
        .open(outfile.clone())
        .expect("Unable to open file");

    let mut file_string = String::new();
    file.read_to_string(&mut file_string)
        .expect("Unable to read file");

    let mut json_arr = vec![];
    if !(file_string.is_empty()) {
        json_arr = serde_json::from_str::<Vec<serde_json::Value>>(&file_string).unwrap();
    }
    json_arr.push(json);

    let mut file = OpenOptions::new()
        .write(true)
        .truncate(true)
        .create(true)
        .open(outfile)
        .expect("Unable to open file");

    file.write_all("[".as_bytes()).expect("write failed");

    for (object, is_last_element) in json_arr
        .iter()
        .enumerate()
        .map(|(i, w)| (w, i == json_arr.len() - 1))
    {
        file.write_all(object.to_string().as_bytes())
            .expect("write failed");
        if !(is_last_element) {
            file.write_all(", ".as_bytes()).expect("write failed");
        }
    }
    file.write_all("]".as_bytes()).expect("write failed");
}

pub fn count_lines(recipe_name: &str) -> usize {
    let mut filepath = "tests/recipes/".to_owned();
    filepath.push_str(recipe_name);
    filepath.push_str(".rs");

    match File::open(filepath) {
        Ok(file) => BufReader::new(file).lines().count(),
        Err(_) => 0,
    }
}

pub fn get_derivability_results<L: SynthLanguage>(
    ruleset: &Ruleset<L>,
    derive_type: DeriveType,
    baseline: &Ruleset<L>,
) -> ((usize, usize), (Duration, Duration), Value) {
    let limits = if let DeriveType::AllRules = derive_type {
        Limits {
            iter: 2,
            node: 100_000,
        }
    } else {
        Limits::deriving()
    };

    let start_f = Instant::now();
    let (can_f, cannot_f) = ruleset.derive(derive_type, baseline, Limits::deriving());
    let time_f = start_f.elapsed();
    let start_b = Instant::now();
    let (can_b, cannot_b) = baseline.derive(derive_type, ruleset, Limits::deriving());
    let time_b = start_b.elapsed();

    let derivability_results = json!({
        "enumo_derives_baseline_derivable": &can_f.to_str_vec(),
        "enumo_derives_baseline_underivable": &cannot_f.to_str_vec(),
        "baseline_derives_enumo_derivable": &can_b.to_str_vec(),
        "baseline_derives_enumo_underivable": &cannot_b.to_str_vec(),
    });

    (
        (can_f.len(), can_b.len()),
        (time_f, time_b),
        derivability_results,
    )
}<|MERGE_RESOLUTION|>--- conflicted
+++ resolved
@@ -19,7 +19,6 @@
     println!("Beginning LHS deriving...");
     let ((forwards_lhs, backwards_lhs), (lhs_f, lhs_b), results_lhs) =
         get_derivability_results(ruleset, DeriveType::Lhs, baseline);
-<<<<<<< HEAD
     println!("{}/{} rules are derivable.", forwards_lhs.clone(), baseline.clone().len());
     println!("Beginning LHS/RHS deriving...");
     let ((forwards_lhs_rhs, backwards_lhs_rhs), (lhs_rhs_f, lhs_rhs_b), results_lhs_rhs) =
@@ -29,12 +28,6 @@
     let ((forwards_all, backwards_all), (all_f, all_b), results_all) =
         get_derivability_results(ruleset, DeriveType::AllRules, baseline);
     println!("{}/{} rules are derivable.", forwards_all.clone(), baseline.clone().len());
-=======
-    let ((forwards_lhs_rhs, backwards_lhs_rhs), (lhs_rhs_f, lhs_rhs_b), results_lhs_rhs) =
-        get_derivability_results(ruleset, DeriveType::LhsAndRhs, baseline);
-    let ((forwards_all, backwards_all), (all_f, all_b), results_all) =
-        get_derivability_results(ruleset, DeriveType::AllRules, baseline);
->>>>>>> 0e9874f4
 
     // get linecount of recipe
     let cnt = count_lines(recipe_name);
@@ -136,10 +129,10 @@
     };
 
     let start_f = Instant::now();
-    let (can_f, cannot_f) = ruleset.derive(derive_type, baseline, Limits::deriving());
+    let (can_f, cannot_f) = ruleset.derive(derive_type, baseline, limits);
     let time_f = start_f.elapsed();
     let start_b = Instant::now();
-    let (can_b, cannot_b) = baseline.derive(derive_type, ruleset, Limits::deriving());
+    let (can_b, cannot_b) = baseline.derive(derive_type, ruleset, limits);
     let time_b = start_b.elapsed();
 
     let derivability_results = json!({
