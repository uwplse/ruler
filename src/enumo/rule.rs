--- conflicted
+++ resolved
@@ -1,10 +1,5 @@
-<<<<<<< HEAD
 use egg::{Analysis, Applier, ENodeOrVar, Language, PatternAst, RecExpr, Rewrite, Subst};
 use std::fmt::{Debug, Formatter};
-=======
-use egg::{Analysis, Applier, ENodeOrVar, Language, PatternAst, Rewrite, Subst};
-use std::fmt::Debug;
->>>>>>> 0424efbf
 use std::sync::Arc;
 
 use crate::*;
