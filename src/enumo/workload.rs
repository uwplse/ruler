use egg::{EGraph, ENodeOrVar, RecExpr};

use super::*;
use crate::{SynthAnalysis, SynthLanguage};
<<<<<<< HEAD
use std::{io::Write, time::Instant};
=======
use std::io::Write;
use std::time::Instant;
>>>>>>> 4a3aa5e1

#[derive(PartialEq, Eq, Clone, Debug)]
pub enum Workload {
    Set(Vec<Sexp>),
    Plug(Box<Self>, String, Box<Self>),
    Filter(Filter, Box<Self>),
    Append(Vec<Self>),
}

impl Default for Workload {
    fn default() -> Self {
        Workload::Set(vec![])
    }
}

impl Workload {
    pub fn new<I>(vals: I) -> Self
    where
        I: IntoIterator,
        I::Item: AsRef<str>,
    {
        Self::Set(
            vals.into_iter()
                .map(|x| x.as_ref().parse().unwrap())
                .collect(),
        )
    }

    pub fn empty() -> Self {
        Self::Set(vec![])
    }

    pub fn to_file(&self, filename: &str) {
        let mut file = std::fs::File::create(filename)
            .unwrap_or_else(|_| panic!("Failed to open '{}'", filename));
        for name in &self.force() {
            writeln!(file, "{}", name).expect("Unable to write");
        }
    }

    pub fn from_file(filename: &str) -> Self {
        let infile = std::fs::File::open(filename).expect("can't open file");
        let reader = std::io::BufReader::new(infile);
        let mut sexps = vec![];
        for line in std::io::BufRead::lines(reader) {
            sexps.push(line.unwrap().parse().unwrap());
        }
        Self::Set(sexps)
    }

    pub fn to_egraph<L: SynthLanguage>(&self) -> EGraph<L, SynthAnalysis> {
        let mut egraph = EGraph::default();

        let start = Instant::now();
        let sexps = self.force();
<<<<<<< HEAD
        println!("{}", sexps.len());
=======
        let duration = start.elapsed();
        println!("Forced workload in {} seconds.", duration.as_secs());
>>>>>>> 4a3aa5e1

        // Have to find all the variables first so that we can initialize
        // their cvecs, which might require doing a multi-way cross product
        // based on how many variables there are.
        // We have to do this before adding any other expressions to the
        // egraph so that the variable cvecs are properly initialized and
        // able to be used by other expressions that contain variables
        // For some reason, it appears the order we initialize these variables
        // can matter, so make sure we preserve the order in the workload.
        // TODO: why does this order matter?
        println!("Finding variables...");
        let start = Instant::now();
        let mut vars: Vec<String> = vec![];
        for sexp in sexps.iter() {
            let expr: RecExpr<L> = sexp.to_string().parse().unwrap();
            for node in expr.as_ref() {
                if let ENodeOrVar::Var(v) = node.clone().to_enode_or_var() {
                    let mut v = v.to_string();
                    v.remove(0);
                    if !vars.contains(&v) {
                        vars.push(v);
                    }
                }
            }
        }
        L::initialize_vars(&mut egraph, &vars);
        let duration = start.elapsed();
        println!("Found and initialized variables in {} seconds.", duration.as_secs());

        println!("Adding exprs to egraph...");
        let start = Instant::now();

<<<<<<< HEAD
=======
        let mut parsed = vec![];
>>>>>>> 4a3aa5e1
        let start = Instant::now();
        for sexp in sexps.iter() {
            parsed.push(sexp.to_string().parse::<RecExpr<L>>().unwrap());
        }
        let duration = start.elapsed();
        println!("Parsing completed in {} seconds.", duration.as_secs());
        let start = Instant::now();
        for exp in parsed.iter() {
            // Adding a single expr takes between 5 and 14 milliseconds
            // and remains consistent as the egraph grows.
            egraph.add_expr(&exp);
        }
<<<<<<< HEAD
        println!(
            "{} {}",
            egraph.number_of_classes(),
            start.elapsed().as_secs()
        );
=======
        let duration = start.elapsed();
        println!("Added exprs to egraph in {} seconds.", duration.as_secs());
>>>>>>> 4a3aa5e1
        egraph
    }

    pub fn force(&self) -> Vec<Sexp> {
        match self {
            Workload::Set(set) => set.clone(),
            Workload::Plug(wkld, name, pegs) => {
                let mut res = vec![];
                let pegs = pegs.force();
                for sexp in wkld.force() {
                    res.extend(sexp.plug(name, &pegs));
                }
                res
            }
            Workload::Filter(f, workload) => {
                let mut set = workload.force();
                set.retain(|sexp| f.test(sexp));
                set
            }
            Workload::Append(workloads) => {
                let mut set = vec![];
                for w in workloads {
                    set.extend(w.force());
                }
                set
            }
        }
    }

    pub fn pretty_print(&self) {
        for t in self.force() {
            println!("{}", t);
        }
    }

    pub fn plug(self, name: impl Into<String>, workload: &Workload) -> Self {
        Workload::Plug(Box::new(self), name.into(), Box::new(workload.clone()))
    }

    pub fn append(self, workload: impl Into<Workload>) -> Self {
        let into: Workload = workload.into();
        match (self, into) {
            (Workload::Set(xs), Workload::Set(ys)) => {
                let mut all = vec![];
                all.extend(xs);
                all.extend(ys);
                Workload::Set(all)
            }
            (Workload::Append(xs), Workload::Append(ys)) => {
                let mut all = vec![];
                all.extend(xs);
                all.extend(ys);
                Workload::Append(all)
            }
            (Workload::Append(xs), y) => {
                let mut all = vec![];
                all.extend(xs);
                all.push(y);
                Workload::Append(all)
            }
            (x, Workload::Append(ys)) => {
                let mut all = vec![];
                all.extend(ys);
                all.push(x);
                Workload::Append(all)
            }
            (x, y) => Workload::Append(vec![x, y]),
        }
    }

    pub fn filter(self, filter: Filter) -> Self {
        if filter.is_monotonic() {
            if let Workload::Plug(wkld, name, pegs) = self {
                Workload::Filter(
                    filter.clone(),
                    Box::new(Workload::Plug(wkld, name, Box::new(pegs.filter(filter)))),
                )
            } else {
                Workload::Filter(filter, Box::new(self))
            }
        } else {
            Workload::Filter(filter, Box::new(self))
        }
    }
}

impl From<&[&str]> for Workload {
    fn from(value: &[&str]) -> Self {
        Workload::new(value.iter().copied())
    }
}

#[cfg(test)]
mod test {
    use crate::recipe_utils::{base_lang, iter_metric};

    use super::*;

    #[test]
    fn filter_optimization() {
        let wkld = Workload::new(["x"]);
        let pegs = Workload::new(["a", "b", "c"]);
        let plugged = wkld
            .plug("x", &pegs)
            .filter(Filter::MetricLt(Metric::Atoms, 2));
        assert_eq!(plugged.force().len(), 3);
    }

    #[test]
    fn contains() {
        let actual3 = iter_metric(base_lang(), "EXPR", Metric::Atoms, 3)
            .filter(Filter::Contains("VAR".parse().unwrap()))
            .force();

        let expected3 = Workload::new([
            "VAR",
            "(UOP VAR)",
            "(UOP (UOP VAR))",
            "(BOP VAR VAR)",
            "(BOP VAR CONST)",
            "(BOP CONST VAR)",
        ])
        .force();

        assert_eq!(actual3, expected3);

        let actual4 = iter_metric(base_lang(), "EXPR", Metric::Atoms, 4)
            .filter(Filter::Contains("VAR".parse().unwrap()))
            .force();

        let expected4 = Workload::new([
            "VAR",
            "(UOP VAR)",
            "(UOP (UOP VAR))",
            "(UOP (UOP (UOP VAR)))",
            "(UOP (BOP VAR VAR))",
            "(UOP (BOP VAR CONST))",
            "(UOP (BOP CONST VAR))",
            "(BOP VAR VAR)",
            "(BOP VAR CONST)",
            "(BOP VAR (UOP VAR))",
            "(BOP VAR (UOP CONST))",
            "(BOP CONST VAR)",
            "(BOP CONST (UOP VAR))",
            "(BOP (UOP VAR) VAR)",
            "(BOP (UOP VAR) CONST)",
            "(BOP (UOP CONST) VAR)",
            "(TOP VAR VAR VAR)",
            "(TOP VAR VAR CONST)",
            "(TOP VAR CONST VAR)",
            "(TOP VAR CONST CONST)",
            "(TOP CONST VAR VAR)",
            "(TOP CONST VAR CONST)",
            "(TOP CONST CONST VAR)",
        ])
        .force();

        assert_eq!(actual4, expected4);
    }

    #[test]
    fn plug() {
        let w1 = Workload::new(["x", "(x x)", "(x x x)"]);
        let w2 = Workload::new(["1", "2"]);

        let expected = Workload::new([
            "1", "2", "(1 1)", "(1 2)", "(2 1)", "(2 2)", "(1 1 1)", "(1 1 2)", "(1 2 1)",
            "(1 2 2)", "(2 1 1)", "(2 1 2)", "(2 2 1)", "(2 2 2)",
        ]);
        let actual = w1.plug("x", &w2).force();
        for t in expected.force() {
            assert!(actual.contains(&t));
        }
    }

    #[test]
    fn append() {
        let empty = Workload::Set(vec![]);
        let w1 = Workload::new(["a", "b"]);
        let w2 = Workload::new(["c", "d"]);
        let w3 = Workload::new(["e", "f"]);
        let w4 = Workload::new(["a"]).plug("a", &empty);

        let wkld = w1.clone().append(w2.clone());
        let wkld = wkld.append(w3.clone());
        assert_eq!(wkld.force().len(), 6);
        assert!(matches!(wkld, Workload::Set(_)));

        let wkld = w3.clone().append(w4.clone());
        let wkld2 = wkld.clone().append(w1.clone());
        assert!(matches!(wkld, Workload::Append(_)));
        assert!(matches!(wkld2, Workload::Append(_)));
        if let Workload::Append(lst) = wkld2 {
            assert_eq!(lst.len(), 3);
        }

        let wkld = w3.clone().append(w4.clone());
        let wkld2 = w1.clone().append(wkld.clone());
        assert!(matches!(wkld, Workload::Append(_)));
        assert!(matches!(wkld2, Workload::Append(_)));
        if let Workload::Append(lst) = wkld2 {
            assert_eq!(lst.len(), 3);
        }

        let wkld = w3.clone().append(w4.clone());
        let wkld2 = w3.clone().append(w4.clone());
        let wkld3 = wkld.clone().append(wkld2.clone());
        assert!(matches!(wkld, Workload::Append(_)));
        assert!(matches!(wkld2, Workload::Append(_)));
        assert!(matches!(wkld3, Workload::Append(_)));
        if let Workload::Append(lst) = wkld3 {
            assert_eq!(lst.len(), 4);
        }
    }
}<|MERGE_RESOLUTION|>--- conflicted
+++ resolved
@@ -2,12 +2,8 @@
 
 use super::*;
 use crate::{SynthAnalysis, SynthLanguage};
-<<<<<<< HEAD
-use std::{io::Write, time::Instant};
-=======
 use std::io::Write;
 use std::time::Instant;
->>>>>>> 4a3aa5e1
 
 #[derive(PartialEq, Eq, Clone, Debug)]
 pub enum Workload {
@@ -63,12 +59,8 @@
 
         let start = Instant::now();
         let sexps = self.force();
-<<<<<<< HEAD
-        println!("{}", sexps.len());
-=======
         let duration = start.elapsed();
-        println!("Forced workload in {} seconds.", duration.as_secs());
->>>>>>> 4a3aa5e1
+        // println!("Forced workload in {} seconds.", duration.as_secs());
 
         // Have to find all the variables first so that we can initialize
         // their cvecs, which might require doing a multi-way cross product
@@ -79,7 +71,7 @@
         // For some reason, it appears the order we initialize these variables
         // can matter, so make sure we preserve the order in the workload.
         // TODO: why does this order matter?
-        println!("Finding variables...");
+        // println!("Finding variables...");
         let start = Instant::now();
         let mut vars: Vec<String> = vec![];
         for sexp in sexps.iter() {
@@ -96,37 +88,26 @@
         }
         L::initialize_vars(&mut egraph, &vars);
         let duration = start.elapsed();
-        println!("Found and initialized variables in {} seconds.", duration.as_secs());
-
-        println!("Adding exprs to egraph...");
-        let start = Instant::now();
-
-<<<<<<< HEAD
-=======
+        // println!("Found and initialized variables in {} seconds.", duration.as_secs());
+
+        // println!("Adding exprs to egraph...");
+        let start = Instant::now();
+
         let mut parsed = vec![];
->>>>>>> 4a3aa5e1
         let start = Instant::now();
         for sexp in sexps.iter() {
             parsed.push(sexp.to_string().parse::<RecExpr<L>>().unwrap());
         }
         let duration = start.elapsed();
-        println!("Parsing completed in {} seconds.", duration.as_secs());
+        // println!("Parsing completed in {} seconds.", duration.as_secs());
         let start = Instant::now();
         for exp in parsed.iter() {
             // Adding a single expr takes between 5 and 14 milliseconds
             // and remains consistent as the egraph grows.
             egraph.add_expr(&exp);
         }
-<<<<<<< HEAD
-        println!(
-            "{} {}",
-            egraph.number_of_classes(),
-            start.elapsed().as_secs()
-        );
-=======
         let duration = start.elapsed();
-        println!("Added exprs to egraph in {} seconds.", duration.as_secs());
->>>>>>> 4a3aa5e1
+        // println!("Added exprs to egraph in {} seconds.", duration.as_secs());
         egraph
     }
 
