--- conflicted
+++ resolved
@@ -37,11 +37,7 @@
     ) -> EGraph<L, SynthAnalysis> {
         let get_runner = |egraph: EGraph<L, SynthAnalysis>, limits: Limits| {
             let base_runner = Runner::default()
-<<<<<<< HEAD
-                .with_scheduler(egg::BackoffScheduler::default().with_initial_match_limit(200_000))
-=======
                 .with_scheduler(MatchScheduler { match_limit })
->>>>>>> 3bd0993b
                 .with_node_limit(limits.node)
                 .with_iter_limit(limits.iter)
                 .with_time_limit(Duration::from_secs(600))
@@ -74,12 +70,6 @@
                 let mut runner = get_runner(egraph.clone(), *limits)
                     .with_iter_limit(limits.iter)
                     .with_node_limit(limits.node)
-<<<<<<< HEAD
-                    .with_scheduler(
-                        egg::BackoffScheduler::default().with_initial_match_limit(200_000),
-                    )
-=======
->>>>>>> 3bd0993b
                     .run(rewrites);
                 runner.egraph.rebuild();
                 runner.egraph
