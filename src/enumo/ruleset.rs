--- conflicted
+++ resolved
@@ -293,20 +293,6 @@
         };
         let mut candidates = Ruleset::default();
         let extract = Extractor::new(egraph, AstSize);
-<<<<<<< HEAD
-        for class1 in &not_all_none {
-            for class2 in &not_all_none {
-                if class1.id == class2.id {
-                    continue;
-                }
-                if compare(&class1.data.cvec, &class2.data.cvec) {
-                    let (_, e1) = extract.find_best(class1.id);
-                    let (_, e2) = extract.find_best(class2.id);
-                    if let Some(rule) = Rule::from_recexprs(&e1, &e2) {
-                        candidates.add(rule.clone());
-                        if let Some(reverse) = Rule::new(rule.rhs, rule.lhs) {
-                            candidates.add(reverse);
-=======
         let mut by_first: IndexMap<Option<L::Constant>, Vec<Id>> = IndexMap::default();
         for class in &not_all_none {
             by_first
@@ -332,11 +318,10 @@
                         let (_, e1) = extract.find_best(class1.id);
                         let (_, e2) = extract.find_best(class2.id);
                         if let Some(rule) = Rule::from_recexprs(&e1, &e2) {
-                            candidates.add(rule);
-                        }
-                        if let Some(rule) = Rule::from_recexprs(&e2, &e1) {
-                            candidates.add(rule);
->>>>>>> d0de33ed
+                            candidates.add(rule.clone());
+                            if let Some(reverse) = Rule::new(rule.rhs, rule.lhs) {
+                                candidates.add(reverse);
+                            }
                         }
                     }
                 }
